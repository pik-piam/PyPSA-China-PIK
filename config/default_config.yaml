--- conflicted
+++ resolved
@@ -311,13 +311,8 @@
     base_year: 2020 # base step year, the exp limit is relative to this year
 
 security:
-<<<<<<< HEAD
-  line_margin: 70 # max percent of line capacity
-
-=======
   line_security_margin: 70 # max percent of line capacity
   
->>>>>>> 2d54d915
 # brownfield options
 existing_capacities:
   add: false # whether to add brownfield capacities
