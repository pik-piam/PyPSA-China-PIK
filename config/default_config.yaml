# SPDX-FileCopyrightText: : 2022 The PyPSA-China Authors
#
# SPDX-License-Identifier: CC0-1.0
# DO NOT FORGET TO LOOK AT THE TECHNOLOGY CONFIGURATION FILES

run:
  name: unamed_run
foresight: "overnight"

paths:
  results_dir: "results/"
  summary_dir: "summary/" # TODO useless?
  costs_dir: "resources/data/costs/default"
  yearly_regional_load: 
    ac: "resources/data/load/Provincial_Load_2020_2060_MWh.csv"
    # conversion factor to MWh in case ac load file in another unit
    ac_to_mwh: 1

io:
  nc_compression:
    level: 4
    zlib: True
    
scenario: 
  co2_pathway: ["exp175default"] # co2_scenarios that will be used
  topology: "current+FCG" # "current" or "FCG" or "current+FCG" or "current+Neighbor"
  planning_horizons:
    - 2025
    - 2030
    - 2035
    - 2040
    - 2045
    - 2050
    - 2055
    - 2060
  heating_demand: ["positive"]

co2_scenarios: 
  exp175default:
    control: "reduction" # price | reduction | budget | None
    pathway:
      '2020': 0.0
      '2025': 0.22623418
      '2030': 0.41175086
      '2035': 0.56387834
      '2040': 0.688626
      '2045': 0.79092165
      '2050': 0.87480618
      '2055': 0.94359322
      '2060': 1.0

# TODO Need to test timezones and functionality of end_year_plus1
snapshots:
  start: "01-01 00:00"
  end: "12-31 23:00"
  bounds: 'both'
  freq: '5h'
  # test weighings -> to be improved
  frequency: 5.
  # in case snapshots cross the planning horizon year
  end_year_plus1: false

logging_level: INFO
logging:
  level: INFO
  format: '%(levelname)s:%(name)s:%(message)s'

enable:
  build_cutout: false
  retrieve_cutout: false
  retrieve_raster: false

atlite:
  cutout_name: "China-2020c"
  freq: "h"
  nprocesses: 1
  show_progress: true
  monthly_requests: true
  cutouts:
    China-2020c:
      module: era5
      dx: 0.25
      dy: 0.25
      weather_year: 2020
    China-tests-cutout:
      module: era5
      dx: 5
      dy: 5
      weather_year: 2020

renewable:
  onwind:
    cutout: China-2020c
    resource:
      method: wind
      turbine: Vestas_V112_3MW
    # bin by capacity factor
    resource_classes:
      min_cf_delta: 0.05
      n: 3  
    capacity_per_sqkm: 3 # ScholzPhd Tab 4.3.1: 10MW/km^2
    potential: simple # or conservative
    natura: false
    clip_p_max_pu: 1.e-2
    min_p_nom_max: 1.e-2
  offwind:
    cutout: China-2020c
    resource:
      method: wind
      turbine: NREL_ReferenceTurbine_5MW_offshore
    resource_classes:
      min_cf_delta: 0.05
      n: 3
    capacity_per_sqkm: 2 # ScholzPhd Tab 4.3.1: 20MW/km^2
    correction_factor: 0.8855
    potential: simple # or conservative
    natura: true
    max_depth: 50
    clip_p_max_pu: 1.e-2
    min_p_nom_max: 1.e-2
  solar:
    cutout: China-2020c
    resource:
      method: pv
      panel: CSi
      orientation:
        slope: 35.
        azimuth: 180.
    resource_classes:
      min_cf_delta: 0.02
      n: 2
    capacity_per_sqkm: 5.1 # ScholzPhd Tab 4.3.1: 170 MW/km^2 3%
    potential: simple # or conservative
    correction_factor: 0.85
    natura: false
    clip_p_max_pu: 1.e-2
    min_p_nom_max: 1.e-2
renewable_potential_cutoff: 200 # MW, skip low potentials

heat_demand:
  start_day : "01-04" # dd-mm
  end_day : "30-09" # dd-mm
  heating_start_temp : 15.0  # c
  heating_lin_slope : 1  # slope
  heating_offet : 0  # linear model offset
solar_thermal_angle: 45

Technique:
  solar: true
  onwind: true
  offwind: true

# TODO implement consistent accounting 
# brownfield_capex:
#   existing_hydro: False
#   existing_nuclear: False
#   existing_PHS: False

reporting:
  # Whether to adjust link capacities by efficiency for AC-side reporting
  # pypsa links capacity defined by input but nameplate capacity often AC
  # This ensures consistent capacity reporting across the network
  adjust_link_capacities_by_efficiency: true

bus_suffix: [""," central heat"," decentral heat"," gas"," coal"]
bus_carrier: {
    "": "AC",
    " central heat": "heat",
    " decentral heat": "heat",
    " gas": "gas",
    " coal": "coal",
}

Techs:
  ## for add carriers and generators - but ugly to have nuclear and biomass and heatpupm in vre
  vre_techs: [ "onwind","offwind","solar","solar thermal","hydroelectricity", "nuclear","biomass","beccs","heat pump","resistive heater","Sabatier","H2 CHP", "fuel cell"]
  conv_techs: ["OCGT", "CCGT", "CHP gas", "gas boiler","coal boiler","coal power plant","CHP coal"]
  store_techs: ["H2","battery","water tanks","PHS"]
  coal_cc: true # currently myopic pathway only.  CC = co2 cap 
  hydrogen_lines: true # currently myopic pathway only

## add components (overwrites vre tech choice)
heat_coupling: false
add_biomass: True
add_hydro: True
add_H2: True
add_methanation: True
line_losses: True
no_lines: False

hydro_dams:
  dams_path: "resources/data/hydro/dams_large.csv"
  inflow_path: "resources/data/hydro/daily_hydro_inflow_per_dam_1979_2016_m3.pickle"
  inflow_date_start: "1979-01-01"
  inflow_date_end: "2017-01-01" # uses left for inclusive
  reservoir_initial_capacity_path: "resources/data/hydro/reservoir_initial_capacity.pickle"
  reservoir_effective_capacity_path: "resources/data/hydro/reservoir_effective_capacity.pickle"
  river_links_stations : "" # TODO
  p_nom_path: "resources/data/p_nom/hydro_p_nom.h5"
  p_max_pu_path: "resources/data/p_nom/hydro_p_max_pu.h5"
  p_max_pu_key : "hydro_p_max_pu"
  damn_flows_path: "resources/data/hydro/dam_flow_links.csv"
H2:
  geo_storage_nodes: [ "Sichuan", "Chongqing", "Hubei", "Jiangxi", "Anhui", "Jiangsu", "Shandong", "Guangdong" ]
edge_paths:
  current: "resources/data/grids/edges_current.csv"
  current+FCG: "resources/data/grids/edges_current_FCG.csv"
  current+Neighbor: "resources/data/grids/edges_current_neighbor.csv"

solving:
  options:
#    clip_p_max_pu: 1.e-2
#    seed: 123
    formulation: kirchhoff
    load_shedding: false
    voll: 1e5 # EUR/MWh
    noisy_costs: false
    min_iterations: 4
    max_iterations: 6
    clip_p_max_pu: 0.01
    skip_iterations: false
    track_iterations: false

  solver:
    name: gurobi
    options: gurobi-default
  gurobi_hpc_tunnel:
    use_tunnel: True
    tunnel_port: 27000
    timeout_s: 15
    login_node: "03"

  solver_options:
    highs-default:
      # refer to https://ergo-code.github.io/HiGHS/options/definitions.html#solver
      threads: 4
      solver: "ipm"
      run_crossover: "off"
      small_matrix_value: 1e-6
      large_matrix_value: 1e9
      primal_feasibility_tolerance: 1e-5
      dual_feasibility_tolerance: 1e-5
      ipm_optimality_tolerance: 1e-4
      parallel: "on"
      random_seed: 123
    gurobi-default:
      threads: 8
      method: 2 # barrier
      crossover: 0
      BarConvTol: 1.e-5
      FeasibilityTol: 1.e-6
      AggFill: 0
      PreDual: 0
      GURO_PAR_BARDENSETHRESH: 200
      DualReductions: 0
#      BarConvTol: 1.e-6
#      Seed: 123
#      AggFill: 0
#      PreDual: 0
#      seed: 10              # Consistent seed for all plattforms
    gurobi-numeric-focus:
      name: gurobi
      NumericFocus: 3       # Favour numeric stability over speed
      method: 2             # barrier
      crossover: 0          # do not use crossover
      BarHomogeneous: 1     # Use homogeneous barrier if standard does not converge
      BarConvTol: 1.e-5
      FeasibilityTol: 1.e-4
      OptimalityTol: 1.e-4
      ObjScale: -0.5
      threads: 8
      Seed: 123
    gurobi-fallback:        # Use gurobi defaults
      name: gurobi
      crossover: 0
      method: 2             # barrier
      BarHomogeneous: 1     # Use homogeneous barrier if standard does not converge
      BarConvTol: 1.e-5
      FeasibilityTol: 1.e-5
      OptimalityTol: 1.e-5
      Seed: 123
      threads: 8
    cplex-default:
      threads: 4
      lpmethod: 4 # barrier
      solutiontype: 2 # non basic solution, ie no crossover
      barrier.convergetol: 1.e-5
      feasopt.tolerance: 1.e-6
    cbc-default: {} # Used in CI
    glpk-default: {} # Used in CI

  mem: 80000 #memory in MB; 20 GB enough for 50+B+I+H2; 100 GB for 181+B+I+H2

lines:
  line_volume_limit_max: 5.e+15   #line_volume_limit is set = factor * max
  line_length_factor: 1.25
  expansion:
    transmission_limit: vopt # opt for optimal (unconstrained), v for volume, c for cost. eg. c1.25 limits cost increase to 25% of the base year
    base_year: 2020 # base step year, the exp limit is relative to this year

security:
  line_margin: 70 # max percent of line capacity

existing_capacities:
  add: True 
  grouping_years: [1985, 1990, 1995, 2000, 2005, 2010, 2015, 2020, 2025, 2030, 2035, 2040, 2045, 2050, 2055, 2060]
  threshold_capacity: 1 # TODO UNIT
  techs: ['coal','CHP coal', 'CHP gas', 'OCGT', 'CCGT', 'solar', 'solar thermal', 'onwind', 'offwind','nuclear'] # 'coal boiler','ground heat pump',
  node_assignment: simple # simple | gps
  
# TODO implement
nodes: 
  split_inner_mongolia: True # split Inner Mongolia into East and West by counties/prefectures
  inner_mongolia:
    West: 
      - "Hulunbuir"
      - "Xing'an"
      - "Tongliao"
      - "Chifeng"
      - "Xilin Gol"
    East: 
      - "Alxa"
      - "Baotou"
      - "Baynnur"
      - "Hohhot"
      - "Ordos"
      - "Ulaan Chab"
      - "Wuhai"

# TODO integrate in workflow
nodes: 
  split_provinces: False # split (some) provinces (admin l1) using admin l2  (counties/prefectures)
  # exclude currently only applies if split_provinces is True, will be fixed with integrartion to workflow
  exclude_provinces: ["Macau", "HongKong"] # list of provinces to exclude from splitting
  splits:
    # adminl2 groups per adminl1. {adminl1: {custom_name: [adminl2_names],..}}
    InnerMongolia:
      West: 
        - "Hulunbuir"
        - "Xing'an"
        - "Tongliao"
        - "Chifeng"
        - "Xilin Gol"
      East: 
        - "Alxa"
        - "Baotou"
        - "Baynnur"
        - "Hohhot"
        - "Ordos"
        - "Ulaan Chab"
        - "Wuhai"

fetch_regions:
<<<<<<< HEAD
  eez: 
    simplify_tol: 0.5
  
  
 
=======
  simplify_tol: 
    eez: 0.5
    land: 0.05
>>>>>>> 6f085c84
<|MERGE_RESOLUTION|>--- conflicted
+++ resolved
@@ -307,25 +307,7 @@
   threshold_capacity: 1 # TODO UNIT
   techs: ['coal','CHP coal', 'CHP gas', 'OCGT', 'CCGT', 'solar', 'solar thermal', 'onwind', 'offwind','nuclear'] # 'coal boiler','ground heat pump',
   node_assignment: simple # simple | gps
-  
-# TODO implement
-nodes: 
-  split_inner_mongolia: True # split Inner Mongolia into East and West by counties/prefectures
-  inner_mongolia:
-    West: 
-      - "Hulunbuir"
-      - "Xing'an"
-      - "Tongliao"
-      - "Chifeng"
-      - "Xilin Gol"
-    East: 
-      - "Alxa"
-      - "Baotou"
-      - "Baynnur"
-      - "Hohhot"
-      - "Ordos"
-      - "Ulaan Chab"
-      - "Wuhai"
+
 
 # TODO integrate in workflow
 nodes: 
@@ -350,15 +332,30 @@
         - "Ulaan Chab"
         - "Wuhai"
 
+# TODO integrate in workflow
+nodes: 
+  split_provinces: False # split (some) provinces (admin l1) using admin l2  (counties/prefectures)
+  # exclude currently only applies if split_provinces is True, will be fixed with integrartion to workflow
+  exclude_provinces: ["Macau", "HongKong"] # list of provinces to exclude from splitting
+  splits:
+    # adminl2 groups per adminl1. {adminl1: {custom_name: [adminl2_names],..}}
+    InnerMongolia:
+      West: 
+        - "Hulunbuir"
+        - "Xing'an"
+        - "Tongliao"
+        - "Chifeng"
+        - "Xilin Gol"
+      East: 
+        - "Alxa"
+        - "Baotou"
+        - "Baynnur"
+        - "Hohhot"
+        - "Ordos"
+        - "Ulaan Chab"
+        - "Wuhai"
+
 fetch_regions:
-<<<<<<< HEAD
-  eez: 
-    simplify_tol: 0.5
-  
-  
- 
-=======
   simplify_tol: 
     eez: 0.5
-    land: 0.05
->>>>>>> 6f085c84
+    land: 0.05