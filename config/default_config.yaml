--- conflicted
+++ resolved
@@ -178,10 +178,7 @@
   coal_ccs_retrofit: true # currently myopic pathway only.  CC = co2 cap
 
 ## add components (overwrites vre tech choice)
-<<<<<<< HEAD
-=======
-heat_coupling: true
->>>>>>> 1286b981
+
 add_biomass: True
 add_hydro: True
 add_H2: True
