--- conflicted
+++ resolved
@@ -145,10 +145,6 @@
   build_load: 3
   prep_network: 3
   prep_network2: 3
-<<<<<<< HEAD
   retrieve: 1 # io queue
   summary: 3
-=======
-  summary: 3
-  prep_capacities: 3
->>>>>>> daed4a4a
+  prep_capacities: 3