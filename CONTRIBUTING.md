# Contributing to PyPSA-China (PIK)

Thank you for your interest in contributing to PyPSA-China (PIK)! This document provides guidelines and instructions for contributing to the project.

## Table of Contents

- [Getting Started](#getting-started)
- [How to Contribute](#how-to-contribute)
- [Development Workflow](#development-workflow)
- [Coding Standards](#coding-standards)
- [Testing](#testing)
- [Documentation](#documentation)
- [Versioning](#versioning)
- [Release Process](#release-process)

## Getting Started

1. **Fork the repository** on GitHub
2. **Clone your fork** locally:
   ```bash
   git clone https://github.com/your-username/PyPSA-China-PIK.git
   cd PyPSA-China-PIK
   ```
3. **Set up the development environment** following the [installation guide](https://pik-piam.github.io/PyPSA-China-PIK/installation/quick_start/)
4. **Create a branch** for your changes:
   ```bash
   git checkout -b feature/your-feature-name
   ```

## How to Contribute

### Reporting Bugs

- Use the [bug report template](.github/ISSUE_TEMPLATE/bug_report.md)
- Include detailed steps to reproduce the issue
- Provide environment information (OS, Python version, etc.)
- Include relevant error messages and logs

### Suggesting Features

- Use the [feature request template](.github/ISSUE_TEMPLATE/feature_request.md)
- Clearly describe the feature and its benefits
- Explain the use case and motivation
- Consider if it aligns with the project's goals

### Code Contributions

1. **Check existing issues** to avoid duplicate work
2. **Discuss major changes** by opening an issue first
3. **Write clear commit messages** following conventional commits:
   - `feat:` for new features
   - `fix:` for bug fixes
   - `docs:` for documentation changes
   - `test:` for test additions/modifications
   - `refactor:` for code refactoring
   - `chore:` for maintenance tasks

4. **Update documentation** to reflect your changes
5. **Add tests** for new functionality
6. **Update CHANGELOG.md** under the `[Unreleased]` section

## Development Workflow

### Setting Up Your Environment

```bash
# Create conda environment
conda env create -f environment.yaml
conda activate pypsa-china

# Install development dependencies
pip install pytest pytest-cov black flake8
```

### Making Changes

1. Make your changes in your feature branch
2. Test your changes locally:
   ```bash
   # Run tests
   pytest tests/

   # Run specific test suite
   pytest tests/unit/
   pytest tests/integration/
   ```

3. Format your code:
   ```bash
   # Format with black (if used in project)
   black workflow/scripts/
   ```

4. Commit your changes:
   ```bash
   git add .
   git commit -m "feat: add new feature description"
   ```

### Submitting a Pull Request

1. **Ensure pre-commit checks pass** (Important!)
   ```bash
   # Run pre-commit on all files
   pre-commit run --all-files

   # Or run on specific files
   pre-commit run --files path/to/your/files
   ```

   The pre-commit checks will automatically run in CI, but running them locally first saves time.

2. **Push your branch** to your fork:
   ```bash
   git push origin feature/your-feature-name
   ```

<<<<<<< HEAD
3. **Open a Pull Request** on GitHub
4. **Fill out the PR template** completely
5. **Link related issues** using keywords like "Closes #123"
6. **Wait for review** and address any feedback
7. **Ensure CI checks pass** - All checks (including pre-commit) must pass before the PR can be merged
=======
2. **Open a Pull Request** on GitHub:
   - **Target branch**: 
     - Use `develop` for new features and non-critical bug fixes
     - Use `main` only for hotfixes or critical patches to the current stable release
   - Most contributions should target the `develop` branch

3. **Fill out the PR template** completely
4. **Link related issues** using keywords like "Closes #123"
5. **Wait for review** and address any feedback
6. **Ensure CI checks pass**
>>>>>>> 9fc84ed1

### Branch Strategy

- **develop**: Active development branch for new features and improvements
  - Continuous integration and testing
  - Documentation deployed as "latest" version
  - Merged to `main` before releases

- **main**: Stable branch reflecting the latest release
  - Should always be in a releasable state
  - Tagged with version numbers for releases
  - Documentation deployed as "stable" version

- **feature branches**: For individual features or bug fixes
  - Created from and merged back to `develop`
  - Named descriptively: `feature/description` or `fix/description`

## Coding Standards

### Python Code

- Follow [PEP 8](https://pep8.org/) style guide
- Use meaningful variable and function names
- Add docstrings to functions and classes using Google style with type hints:
  ```python
  def my_function(param1: str, param2: int) -> bool:
      """
      Brief description of function.

      Args:
          param1 (str): Description of param1
          param2 (int): Description of param2

      Returns:
          bool: Description of return value
      """
      pass
  ```

### Snakemake Rules

- Use clear rule names that describe the action
- Document rule purpose with comments
- Specify inputs, outputs, and resources explicitly
- Use `log:` directive to capture outputs

### Configuration Files

- Use YAML format for consistency
- Add comments explaining non-obvious settings
- Validate configurations before use

## Testing

### Writing Tests

- Place unit tests in `tests/unit/`
- Place integration tests in `tests/integration/`
- Use descriptive test names: `test_<functionality>_<scenario>`
- Include both positive and negative test cases

### Running Tests

```bash
# Run all tests
pytest

# Run with coverage
pytest --cov=workflow --cov-report=html

# Run specific test file
pytest tests/unit/test_specific.py

# Run tests matching a pattern
pytest -k "test_pattern"
```

## Documentation

### Building Documentation Locally

```bash
# Install documentation dependencies
pip install -r docs/requirements.txt

# Serve documentation locally
mkdocs serve

# Build documentation
mkdocs build
```

### Documentation Guidelines

- Write clear, concise documentation
- Include code examples where appropriate
- Update tutorial notebooks if adding new features
- Add cross-references to related documentation
- Keep the README.md up to date

## Versioning

This project follows [Semantic Versioning](https://semver.org/):

- **MAJOR** version for incompatible API changes
- **MINOR** version for new functionality (backward-compatible)
- **PATCH** version for backward-compatible bug fixes

### Updating Version

When preparing a release, update the version in:

1. `workflow/__init__.py`:
   ```python
   __version__ = "X.Y.Z"
   ```

2. Update `CHANGELOG.md` with the new version and release date

## Release Process

Releases are managed by project maintainers:

1. **Prepare the release:**
   - Update version number in `workflow/__init__.py`
   - Update `CHANGELOG.md` with release date
   - Ensure documentation is current

2. **Create and push a tag:**
   ```bash
   git tag -a vX.Y.Z -m "Release version X.Y.Z"
   git push origin vX.Y.Z
   ```

3. **Automated release workflow:**
   - GitHub Actions automatically creates the release
   - Documentation is deployed with versioning via mike
   - Release notes are generated from CHANGELOG.md

4. **Post-release:**
   - Verify release on GitHub
   - Check documentation deployment
   - Announce release to users

## Code of Conduct

- Be respectful and inclusive
- Welcome newcomers and help them get started
- Focus on constructive feedback
- Maintain a professional environment
- Questions are always welcome but please check the documentation first!

## Questions?

- Check the [documentation](https://pik-piam.github.io/PyPSA-China-PIK/)
- Open a [discussion](https://github.com/pik-piam/PyPSA-China-PIK/discussions)
- Contact the maintainers via GitHub issues

## License

By contributing to PyPSA-China (PIK), you agree that your contributions will be licensed under the [MIT License](LICENSES/MIT.txt).

---

Thank you for contributing to PyPSA-China (PIK)! 🎉<|MERGE_RESOLUTION|>--- conflicted
+++ resolved
@@ -115,13 +115,6 @@
    git push origin feature/your-feature-name
    ```
 
-<<<<<<< HEAD
-3. **Open a Pull Request** on GitHub
-4. **Fill out the PR template** completely
-5. **Link related issues** using keywords like "Closes #123"
-6. **Wait for review** and address any feedback
-7. **Ensure CI checks pass** - All checks (including pre-commit) must pass before the PR can be merged
-=======
 2. **Open a Pull Request** on GitHub:
    - **Target branch**: 
      - Use `develop` for new features and non-critical bug fixes
@@ -132,7 +125,6 @@
 4. **Link related issues** using keywords like "Closes #123"
 5. **Wait for review** and address any feedback
 6. **Ensure CI checks pass**
->>>>>>> 9fc84ed1
 
 ### Branch Strategy
 
