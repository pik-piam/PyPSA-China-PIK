--- conflicted
+++ resolved
@@ -17,19 +17,12 @@
 configfile: "config/technology_config.yaml"
 configfile: "config/plot_config.yaml"
 
-<<<<<<< HEAD
-# # 设置环境变量
-# selected_provinces = config.get("regions", {}).get("selected", [])
-# if selected_provinces:
-#     os.environ["PROV_NAMES"] = str(selected_provinces)
-
-# ====== get paths =======
-=======
+
+
 # ====== make paths =======
 config_manager = ConfigManager(config)
 config = config_manager.handle_scenarios()
 
->>>>>>> c51dbade
 path_manager = PathManager(config)
 RESULTS_DIR = path_manager.results_dir()
 DERIVED_DATA = path_manager.derived_data_dir(shared=False)
@@ -43,20 +36,15 @@
 include: "rules/postprocess.smk"
 include: "rules/fetch_data.smk"
 
-<<<<<<< HEAD
 # 只有当 check_parameters 为 true 时才包含参数检查规则
 if config["enable"].get("check_parameters", True):
     include: "rules/parameter_check.smk"
     # 添加 plot_parameters 到 localrules
     localrules: plot_all, build_population, dag, fetch_region_shapes, plot_parameters
-else:
+elseif config["run"].get("is_test", False):
     # 不包含 plot_parameters
     localrules: plot_all, build_population, dag, fetch_region_shapes
-=======
-if config["run"].get("is_test", False):
-    localrules: plot_all, build_population, dag, fetch_region_shapes
-
->>>>>>> c51dbade
+
 
 # ====== set global parameters =======
 ATLITE_NPROCESSES = config['atlite'].get('nprocesses', 4)
@@ -404,12 +392,8 @@
         yaml.dump(config, open(res_dir + "/run_config.yaml", "w"))
     except FileNotFoundError as e:
         logging.warning(f"Could not copy log file: {e}")
-<<<<<<< HEAD
-
-=======
     except TypeError as e:
         logging.warning(f"Could not copy config file: {e}")
         logging.warning(f"Copying log file to {str(log_out)} (type {type(log_out)}) failed?")
         logging.info(f"source was {str(log)}")
-        logging.warning(f"sav config file to {str(res_dir)}/run_config.yaml failed?")
->>>>>>> c51dbade
+        logging.warning(f"sav config file to {str(res_dir)}/run_config.yaml failed?")