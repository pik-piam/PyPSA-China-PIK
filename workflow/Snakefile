# SPDX-FileCopyrightText: : 2025 The PyPSA-China Authors
# SPDX-License-Identifier: MIT

import yaml
import shutil
from pathlib import Path
from snakemake.utils import min_version
import logging
import os.path
import logging

from scripts._helpers import PathManager, get_cutout_params, ConfigManager

# NB: duplicated parameters will be overwritten by the last read cfg

configfile: "config/default_config.yaml"
configfile: "config/technology_config.yaml"
configfile: "config/plot_config.yaml"
configfile: "config/global_energy_monitor.yaml"

# for dev of remind with mocksnakemake, can activate this
# configfile: "resources/tmp/remind_coupled_cg.yaml"


# ====== make paths =======
config_manager = ConfigManager(config)
config = config_manager.handle_scenarios()

# ====== set global parameters =======
ATLITE_NPROCESSES = config['atlite'].get('nprocesses', 4)
CUTOUT_NAME= config["atlite"]["cutout_name"]
# for pathways, first point should be near-fixed by existing capacities and is baseyear
# for overnight it refers to existing infrastructure
BASEYEAR = min([int(y) for y in config["scenario"]["planning_horizons"]])

# ====== make paths =======
path_manager = PathManager(config)
RESULTS_DIR = path_manager.results_dir()
DERIVED_DATA = path_manager.derived_data_dir(shared=False)
DERIVED_COMMON = path_manager.derived_data_dir(shared=True)
DERIVED_CUTOUT = DERIVED_COMMON + f"/cutout_{CUTOUT_NAME}"
COSTS_DATA = path_manager.costs_dir()
LOG_DIR = path_manager.logs_dir()
LOGS_COMMON = "logs"
LU_RASTER = path_manager.landuse_raster_data()
CUTOUT_PATH = os.path.join(path_manager.cutouts_dir(),CUTOUT_NAME + ".nc")

# ====== include rules ======= (after paths are set!)
include: "rules/prepare_remind_coupled.smk"
include: "rules/postprocess.smk"
include: "rules/fetch_data.smk"
include: "rules/visualize_inputs.smk"

if config["run"].get("is_test", False):
    localrules: plot_all, plot_summary, plot_snapshots, build_population, dag, fetch_region_shapes, plot_input_costs

# ====== set up snakemake providers =======
storage:
    provider="http",

# ======= PSEUDO RULES TO EXECUTE WORKFLOW =========
if config["run"].get("is_test", False):
    rule test_workflow:
        input:
            expand(RESULTS_DIR+ '/postnetworks/ntwk_{planning_horizons}.nc',   
            **{k: v for k, v in config["scenario"].items() if k != "planing_horizons"},
            ),

elif config["foresight"] in ["overnight", "myopic"]:
    rule plot_all:
        input:
            expand(
                RESULTS_DIR+ '/plots/_summary/pathway_costs.png',
                **{k: v for k, v in config["scenario"].items() if k != "planning_horizons"},
            ),
            # network plot
            expand(
                RESULTS_DIR+"/plots/networks/ntwk_{planning_horizons}-cost.png",      
                **config["scenario"]
            ),
            expand(RESULTS_DIR+"/plots/statistics_{planning_horizons}/", **config["scenario"]),
            expand(RESULTS_DIR + "/plots/snapshots_{planning_horizons}/", **config["scenario"]),
else:
    raise ValueError("Invalid scenario config: {}".format(config["foresight"]))

rule process_config:
    output:
        config="config_test.yaml"
    script:
        "scripts/process_config.py"
#    ======== Workflow ===========
rule build_population:
    input:
        # https://www.stats.gov.cn/sj/ndsj/2023/indexeh.htm
        population="resources/data/population/population_from_national_data.csv"
    output:
        population=DERIVED_COMMON+"/"+"population/population.h5"
    threads: 1
    resources: mem_mb=1000
    log: LOGS_COMMON + "/build_population.log"
    script: "scripts/build_population.py"

if config['enable'].get('build_cutout', False):
    rule build_cutout:
        input:
            regions_onshore="resources/data/regions/regions_onshore.geojson",
            regions_offshore="resources/data/regions/regions_offshore.geojson"
        output: CUTOUT_PATH,
        log: LOGS_COMMON + f"/build_cutout/{CUTOUT_NAME}.log"
        benchmark: f"benchmarks/build_cutout_{CUTOUT_NAME}"
        threads: ATLITE_NPROCESSES
        resources: mem_mb=ATLITE_NPROCESSES * 1000
        script: "scripts/build_cutout.py"

rule build_population_gridcell_map:
    input:
        cutout=CUTOUT_PATH,
        province_populations=DERIVED_COMMON+"/population/population.h5",
        population_density_grid="resources/data/population/pop_density_china.nc",
        # TODO directly link to output of fetch region shapes
        # admin 1 level = first administrative level within country
        province_shape=DERIVED_COMMON+"/province_shapes/CHN_adm1.shp",
    output:
        population_map=DERIVED_COMMON+"/"+"population/population_gridcell_map.h5"
    log: LOGS_COMMON+"/build_population_gridcell_map.log"
    threads: 1
    resources: mem_mb=35000
    script: "scripts/build_population_gridcell_map.py"

# TODO merge all techs into a single csv
# TODO add node wildcard/id
brownfield_techs = config["existing_capacities"]["techs"]
rule build_powerplants:
    """ Groups power plants by node"""
    params:
        nodes = config["nodes"],
        gem = config["global_energy_monitor_plants"],
    input:
        GEM_plant_tracker="resources/data/existing_infrastructure/gem_data_raw/Global-integrated-Plant-Tracker-July-2025_china.xlsx",
        nodes=DERIVED_COMMON + "/regions/provinces_onshore.geojson",
    output:
        **{tech : DERIVED_COMMON + f"/existing_infrastructure/{tech}_capacity.csv" for tech in brownfield_techs},
    log: LOGS_COMMON + "/build_powerplants.log"
    threads: 2 #TODO 1?
    script: "scripts/build_powerplants.py"

# TODO find a way to turn off if heat coupling is off 
rule build_solar_thermal_profiles:
    input:
        cutout=CUTOUT_PATH,
        population_map=DERIVED_COMMON+"/"+"population/population_gridcell_map.h5"
    output:
        profile_solar_thermal = DERIVED_CUTOUT+f"/heating/solar_thermal-{config['solar_thermal_angle']}.h5"
    log: LOGS_COMMON + "/build_solar_thermal_profiles.log"
    threads: 8
    resources: mem_mb=30000
    script: "scripts/build_solar_thermal_profiles.py"

rule build_temperature_profiles:
    input:
        population_map=DERIVED_COMMON+"/"+"population/population_gridcell_map.h5",
        cutout=CUTOUT_PATH
    output:
        temp= DERIVED_CUTOUT + "/heating/temperature.h5"
    log: LOGS_COMMON + "/build_temperature_profiles.log"
    threads: 8
    resources: mem_mb=30000
    script: "scripts/build_temperature_profiles.py"

rule build_cop_profiles:
    input:
        population_map=DERIVED_COMMON+"/"+"population/population_gridcell_map.h5",
        cutout=CUTOUT_PATH,
        temperature=DERIVED_CUTOUT + "/heating/temperature.h5"
    output:
        cop= DERIVED_CUTOUT + "/heating/hp_cop.h5"
    threads: 8
    resources: mem_mb=30000
    log: LOGS_COMMON + "/build_cop_profiles.log"
    script: "scripts/build_cop_profiles.py"

rasters = ["Build_up", "Grass", "Bare", "Shrubland"]
rule build_availability_matrix:
    input:
        # GEBCO bathymetry (water depth)
        gebco=f"{LU_RASTER}/GEBCO_tiff/gebco_2024_CN.tif",
        cutout=CUTOUT_PATH,
        # TODO directly link to output of fetch region shapes
        # admin 1 level = first administrative level within country
        province_shape=DERIVED_COMMON+"/province_shapes/CHN_adm1.shp",
        offshore_province_shapes=DERIVED_COMMON + "/regions/provinces_offshore.geojson",
        # natural reserves from WPGDA, available land
        **{
            f"natura{i+1}": "resources/data/landuse_availability/"
                        + f"WDPA_WDOECM_Oct2024_Public_CN_shp_{i}/"
                        + "WDPA_WDOECM_Oct2024_Public_CN_shp-polygons.shp"
            for i in range(3)
        },
        # available land:
        **{
            f"{raster}_raster": f"{LU_RASTER}/{raster}.tif"
            for raster in rasters
        },
    output:
        availability_matrix= DERIVED_CUTOUT + "/availability_matrix_{technology}.nc",
    log: LOGS_COMMON + "/build_availability_matrix_{technology}.log"
    script: "scripts/determine_availability_matrix.py"


rule build_renewable_profiles:
    params:
        resource_classes = lambda wildcards: config["renewable"][wildcards.technology]["resource_classes"]
    input:
        availability_matrix= DERIVED_CUTOUT + "/availability_matrix_{technology}.nc",
        province_shape=DERIVED_COMMON + "/province_shapes/CHN_adm1.shp",
        offshore_province_shapes=DERIVED_COMMON + "/regions/provinces_offshore.geojson",
        cutout=CUTOUT_PATH,
    output:
        profile=DERIVED_CUTOUT+"/"+"profile_{technology}-{rc_params}.nc",
        class_regions=DERIVED_CUTOUT+"/"+"{technology}_regions_by_class_{rc_params}.geojson",
        average_distance=DERIVED_CUTOUT+"/"+"average_distance_{technology}-{rc_params}.h5",
    log:
        LOGS_COMMON +f"/cutout_{CUTOUT_NAME}/" +"build_renewable_profile_{technology}-{rc_params}.log",
    threads: config["atlite"].get("nprocesses", 4)
    wildcard_constraints:
        technology="(?!hydro).*",  # Any technology other than hydro
    script:
        "scripts/build_renewable_profiles.py"

# TODO check whether energy totals still needed
rule build_load_profiles:
    params:
        elec_load_conversion = config["paths"]["yearly_regional_load"]["ac_to_mwh"]
    input:
        population = DERIVED_COMMON + "/population/population.h5",
        population_map = DERIVED_COMMON + "/population/population_gridcell_map.h5",
        cutout = CUTOUT_PATH,
        intraday_profiles="resources/data/heating/heat_load_profile_DK_AdamJensen.csv",
        space_heat_demand="resources/data/heating/SPH_2020.csv",
        hot_water_demand="/p/tmp/ivanra/PyPSA-China-clone/PyPSA-China-PIK/resources/data/heating/IEA_energysectorroadmaptocarbonneutralityinchina_fig325.csv",
        elec_load_projs = path_manager.elec_load(),
        province_codes = "resources/data/regions/province_codes.csv",
        hrly_regional_ac_load = "resources/data/load/Hourly_demand_of_31_province_China_modified_V2.1.csv",
    output:
        # TODO consider splitting into two rules so elect+hrly can be used DERIVED COMMON
        elec_load_hrly = DERIVED_DATA + "/load/regio_hrly_ac_load_{planning_horizons}.h5",
        heat_demand_profile = DERIVED_DATA + f"/heating-cutout_{CUTOUT_NAME}/"+"heat_demand_profile_{planning_horizons}.h5",
        energy_totals_name = DERIVED_DATA + "/" +f"energy_totals_{CUTOUT_NAME}_"+"{planning_horizons}.h5"
    log: LOG_DIR + "/build_load_profiles/build_{planning_horizons}"+f"_{CUTOUT_NAME}.log"
    threads: ATLITE_NPROCESSES
    resources: mem_mb = ATLITE_NPROCESSES * 5000
    script: "scripts/build_load_profiles.py"

rule build_biomass_potential:
    input:
        # from doi.org/10.1038/s41467-021-23282-x
        biomass_feedstocks = "resources/data/p_nom/41467_2021_23282_MOESM4_ESM.xlsx"
    log:
        LOGS_COMMON + "/build_biomass_potential.log"
    output:
        biomass_potential=DERIVED_COMMON+"/"+"p_nom/biomass_potential.h5"
    threads: ATLITE_NPROCESSES
    resources: mem_mb = ATLITE_NPROCESSES * 5000
    script: "scripts/build_biomass_potential.py"

# TODO add node wildcard/id
# NOTE: lifetimes are for the BASEYEAR and not brownfield construction year DateIn!
#       This could be changed if costs are merged into a single file
rule prepare_baseyear_capacities:
    """prepare inputs for add_existing_baseyear (optional in overnight mode)"""
    params:
        last_pypsa_cost_year = 2060,
        CHP_to_elec = not config.get("heat_coupling", False),
    input:
        # historical lifetimes from base year technoeconomic data
        tech_costs=path_manager.costs_dir() + f"/costs_{BASEYEAR}.csv",
        **{f"{tech}": DERIVED_COMMON + f"/existing_infrastructure/{tech}_capacity.csv"
            for tech in config['existing_capacities']['techs']},
    output: 
        installed_capacities = DERIVED_DATA+ '/existing_infrastructure/capacities.csv',
    threads: 1
    resources: mem_mb=2000
    script: "scripts/prepare_existing_capacities.py"


# make sure the params will appear in the profile names
resource_class_cfg = {tech: config["renewable"][tech]["resource_classes"] for tech in config["renewable"]}
rsc_params = {key : "_".join([f"{k}{v}" for k, v in resource_class_cfg[key].items()]) for key in resource_class_cfg}
if config["foresight"] in ["overnight"]:
    add_brownfield = "-brownfield" if config["existing_capacities"].get("add", False) else ""

    rule prepare_networks:
        input:
            # TODO add a constant element for industry
            # TODO revisit central and decentral fractions
            # TODO revisit heating demand per provinces
            heat_demand_profile=DERIVED_DATA + f"/heating-cutout_{CUTOUT_NAME}/"+"heat_demand_profile_{planning_horizons}.h5",
            central_fraction="resources/data/heating/DH_city_town_2020.h5",
            solar_thermal_name=DERIVED_CUTOUT+f"/heating/solar_thermal-{config['solar_thermal_angle']}.h5",
            cop_name=DERIVED_CUTOUT+"/heating/hp_cop.h5",
            elec_load=DERIVED_DATA + "/load/regio_hrly_ac_load_{planning_horizons}.h5",
            intraday_profiles="resources/data/heating/heat_load_profile_DK_AdamJensen.csv",
            tech_costs = COSTS_DATA + "/costs_{planning_horizons}.csv",
            province_shape=DERIVED_COMMON+"/province_shapes/CHN_adm1.shp",
            biomass_potential=DERIVED_COMMON+f"{'/p_nom/biomass_potential.h5' if config["add_biomass"] else ''}",
            **{f"profile_{tech}": DERIVED_CUTOUT +f"/profile_{tech}-{rsc_params[tech]}.nc" for tech in config['renewable']},
        output:
            network_name=RESULTS_DIR+ '/prenetworks/ntwk_{planning_horizons}.nc',
        threads: 1
        resources: mem_mb=10000
        script: "scripts/prepare_network.py"

    paidoff_caps = DERIVED_DATA + "/remind/harmonized_capacities/paid_off_capacities.csv"
    if not config["run"].get("is_remind_coupled", False):
        paidoff_caps = DERIVED_DATA+ '/existing_infrastructure/capacities.csv'
    rule add_existing_baseyear:
        params:
            baseyear = BASEYEAR,
<<<<<<< HEAD
            add_baseyear_to_assets = False,
            vre_carriers = ["onwind", "offwind", "solar"],
=======
            add_build_year_to_new_assets = False,
>>>>>>> 15071dc6
        input:
            network=RESULTS_DIR+ '/prenetworks/ntwk_{planning_horizons}.nc',
            tech_costs=COSTS_DATA + "/costs_{planning_horizons}.csv",
            cop_name=DERIVED_CUTOUT + "/heating/hp_cop.h5",
            installed_capacities = path_manager.infrastructure() + '/capacities.csv',
            paid_off_capacities_remind = paidoff_caps,
        output: RESULTS_DIR+ '/prenetworks-brownfield/ntwk_{planning_horizons}.nc'
        threads: 1
        resources: mem_mb=2000
        script: "scripts/add_existing_baseyear.py"

    rule solve_networks:
        params:
            solving = config["solving"],
        input:
            network_name=RESULTS_DIR+ f'/prenetworks{add_brownfield}/' +'ntwk_{planning_horizons}.nc',
        output:
            network_name=RESULTS_DIR+ '/postnetworks/ntwk_{planning_horizons}.nc'
        log:
            solver = LOG_DIR + "/solve_network_postnetworks/ntwk_{planning_horizons}.log"
        threads: 4
        resources: mem_mb=35000
        script: "scripts/solve_network.py"


elif config["foresight"] == "myopic":
    rule prepare_base_networks_2020:
        input:
            edges= "resources/data/grids/edges.txt",
            edges_existing = "resources/data/grids/edges_current.csv",
            heat_demand_profile=DERIVED_DATA + f"/heating-cutout_{CUTOUT_NAME}/"+"heat_demand_profile_{planning_horizons}.h5",
            central_fraction="resources/data/heating/DH_city_town_2020.h5",
            solar_thermal_name=DERIVED_CUTOUT+f"/heating/solar_thermal-{config['solar_thermal_angle']}.h5",
            cop_name=DERIVED_CUTOUT+"/heating/hp_cop.h5",
            elec_load=DERIVED_DATA + "/load/regio_hrly_ac_load_{planning_horizons}.h5",
            # TODO: metadata for file, why does it need to be h5?
            tech_costs= COSTS_DATA + "/costs_{planning_horizons}.csv",
            province_shape=DERIVED_COMMON +"/province_shapes/CHN_adm1.shp",
            **{f"profile_{tech}": DERIVED_CUTOUT +f"/profile_{tech}-{rsc_params[tech]}.nc" 
                for tech in config['renewable']},

        output:
            network_name=RESULTS_DIR+ '/prenetworks/ntwk_{planning_horizons}.nc',
        wildcard_constraints:
            planning_horizons=2020 #only applies to baseyear
        threads: 1
        resources: mem_mb=10000
        script: "scripts/prepare_base_network_2020.py"

    rule prepare_base_networks:
        input:
            edges = "resources/data/grids/edges.txt",
            biomass_potential=DERIVED_COMMON+"/"+"p_nom/biomass_potential.h5",
            cop_name= DERIVED_CUTOUT+"/heating/hp_cop.h5",
            central_fraction="resources/data/heating/DH_city_town_2020.h5",
            heat_demand_profile= DERIVED_DATA + f"/heating-cutout_{CUTOUT_NAME}/"+"heat_demand_profile_{planning_horizons}.h5",
            solar_thermal_name=DERIVED_CUTOUT + f"/heating/solar_thermal-{config['solar_thermal_angle']}.h5",
            elec_load=DERIVED_DATA + "/load/regio_hrly_ac_load_{planning_horizons}.h5",
            tech_costs= COSTS_DATA + "/costs_{planning_horizons}.csv",
            province_shape=DERIVED_COMMON+"/province_shapes/CHN_adm1.shp",
            **{f"profile_{tech}": DERIVED_CUTOUT +f"/profile_{tech}-{rsc_params[tech]}.nc" 
                for tech in config['renewable']},
        output:
            network_name=RESULTS_DIR+ '/prenetworks/ntwk_{planning_horizons}.nc',
        threads: 1
        resources: mem_mb=10000
        script: "scripts/prepare_base_network.py"

    ruleorder: prepare_base_networks_2020 > prepare_base_networks

    rule add_existing_baseyear:
        params:
            baseyear = BASEYEAR,
<<<<<<< HEAD
            add_baseyear_to_assets = False,
            vre_carriers = ["onwind", "offwind", "solar"],
=======
            add_build_year_to_new_assets = False,
>>>>>>> 15071dc6
        input:
            network=RESULTS_DIR+ '/prenetworks/ntwk_{planning_horizons}.nc',
            tech_costs=COSTS_DATA + "/costs_{planning_horizons}.csv",
            cop_name=DERIVED_CUTOUT + "/heating/hp_cop.h5",
            installed_capacities = DERIVED_DATA+ '/existing_infrastructure/capacities_{planning_horizons}.csv',
        output: RESULTS_DIR+ '/prenetworks-brownfield/ntwk_{planning_horizons}.nc'
        threads: 1
        resources: mem_mb=2000
        wildcard_constraints:
            planning_horizons=config['scenario']['planning_horizons'][0] #only applies to baseyear
        threads: 1
        script: "scripts/add_existing_baseyear.py"

    def solved_previous_horizon(wildcards):
        planning_horizons = config["scenario"]["planning_horizons"]
        i = planning_horizons.index(int(wildcards.planning_horizons))
        planning_horizon_p = str(planning_horizons[i-1])
        return RESULTS_DIR+ "/postnetworks/ntwk_" + planning_horizon_p + ".nc"

    rule add_brownfield:
        input:
            network=RESULTS_DIR+ '/prenetworks/ntwk_{planning_horizons}.nc',
            network_p=solved_previous_horizon,#solved network at previous time step
            costs="resources/data/costs/costs_{planning_horizons}.csv",
            **{f"profile_{tech}": DERIVED_CUTOUT +f"/profile_{tech}.nc"
                for tech in config['renewable']}
        output:
            network_name = RESULTS_DIR+ '/prenetworks-brownfield/ntwk_{planning_horizons}.nc',
        threads: 4
        resources: mem_mb=10000
        script: "scripts/add_brownfield.py"

    ruleorder: add_existing_baseyear > add_brownfield

    rule solve_network_myopic:
        params:
            solving = config["solving"],
        input:
            network=RESULTS_DIR+ '/prenetworks-brownfield/ntwk_{planning_horizons}.nc'
        output:
            network_name = RESULTS_DIR+ '/postnetworks/ntwk_{planning_horizons}.nc'
        log:
            solver = LOG_DIR + "/solve_network_myopic/{planning_horizons}.log"
        threads: 4
        resources: mem_mb = 80000
        script: "scripts/solve_network_myopic.py"


# run with `snakemake results/dag/rules_graph.png -f --cores 1`
rule dag:
    message:
        "Creating DAG of workflow."
    output:
        dag_dot="results/dag/dag.dot",
        dag_pdf="results/dag/dag.pdf",
        dag_png="results/dag/dag.png",
        rules_dot="results/dag/rules_graph.dot",
        rules_pdf="results/dag/rules_graph.pdf",
        rules_svg="results/dag/rules_graph.svg",
        rules_png="results/dag/rules_graph.png",
    conda:
        "envs/environment.yaml"
    shell:
        r"""
        snakemake --dag --quiet | sed -n "/digraph/,\$p" > {output.dag_dot}
        dot -Tpdf -o {output.dag_pdf} {output.dag_dot}
        dot -Tpng -o {output.dag_png} {output.dag_dot}
        snakemake --rulegraph --quiet | sed -n "/digraph/,\$p" > {output.rules_dot}
        dot -Tpdf -o {output.rules_pdf} {output.rules_dot}
<<<<<<< HEAD
        dot -Tsvg -o {output.rules_svg} {output.rules_dot}
=======
        dot -Tsvg -o {output.rules_pdf} {output.rules_dot}
>>>>>>> 15071dc6
        dot -Tpng -o {output.rules_png} {output.rules_dot}
        """

onerror:
    res_dir = expand(RESULTS_DIR, **config["scenario"])[0]
    if not os.path.exists(res_dir):
        os.makedirs(res_dir)
    try:
        yaml.dump(config, open(res_dir + "/run_config.yaml", "w"))
    except TypeError as e:
        logging.warning(f"Could not copy config file: {e}")

onsuccess:
    res_dir = expand(RESULTS_DIR, **config["scenario"])[0]
    try:
        with open(res_dir + "/run_config.yaml", "w") as f:
            yaml.dump(config, f )
    except TypeError as e:
        logging.warning(f"Could not copy config file: {e}")<|MERGE_RESOLUTION|>--- conflicted
+++ resolved
@@ -316,12 +316,8 @@
     rule add_existing_baseyear:
         params:
             baseyear = BASEYEAR,
-<<<<<<< HEAD
-            add_baseyear_to_assets = False,
+            add_build_year_to_new_assets = False,
             vre_carriers = ["onwind", "offwind", "solar"],
-=======
-            add_build_year_to_new_assets = False,
->>>>>>> 15071dc6
         input:
             network=RESULTS_DIR+ '/prenetworks/ntwk_{planning_horizons}.nc',
             tech_costs=COSTS_DATA + "/costs_{planning_horizons}.csv",
@@ -395,12 +391,7 @@
     rule add_existing_baseyear:
         params:
             baseyear = BASEYEAR,
-<<<<<<< HEAD
-            add_baseyear_to_assets = False,
-            vre_carriers = ["onwind", "offwind", "solar"],
-=======
             add_build_year_to_new_assets = False,
->>>>>>> 15071dc6
         input:
             network=RESULTS_DIR+ '/prenetworks/ntwk_{planning_horizons}.nc',
             tech_costs=COSTS_DATA + "/costs_{planning_horizons}.csv",
@@ -470,11 +461,7 @@
         dot -Tpng -o {output.dag_png} {output.dag_dot}
         snakemake --rulegraph --quiet | sed -n "/digraph/,\$p" > {output.rules_dot}
         dot -Tpdf -o {output.rules_pdf} {output.rules_dot}
-<<<<<<< HEAD
         dot -Tsvg -o {output.rules_svg} {output.rules_dot}
-=======
-        dot -Tsvg -o {output.rules_pdf} {output.rules_dot}
->>>>>>> 15071dc6
         dot -Tpng -o {output.rules_png} {output.rules_dot}
         """
 
