--- conflicted
+++ resolved
@@ -9,16 +9,12 @@
 
 import logging
 import os
+import re
 
 import numpy as np
 import pandas as pd
 import pypsa
 import xarray as xr
-<<<<<<< HEAD
-import os
-import re
-=======
->>>>>>> 7963c0d6
 from _helpers import ConfigManager, configure_logging, mock_snakemake, setup_gurobi_tunnel_and_env
 from _pypsa_helpers import filter_carriers, mock_solve, store_duals_to_network
 from constants import YEAR_HRS
@@ -141,11 +137,7 @@
     network_path: str,
 ) -> float | None:
     """
-<<<<<<< HEAD
-    Calculate and apply the nuclear expansion limit from configuration.
-=======
-    Calculate the nuclear expansion limit from configuration.
->>>>>>> 7963c0d6
+    Calculate the nuclear expansion limit from the configuration.
 
     Args:
         n: the network object
@@ -156,26 +148,6 @@
     Returns:
         float | None: maximum allowed nuclear capacity in MW, or None if not applicable
     """
-<<<<<<< HEAD
-    nuclear_cfg = config.setdefault("nuclear_reactors", {})
-    if not nuclear_cfg.get("enable_growth_limit"):
-        return
-
-    annual_addition = nuclear_cfg.get("max_annual_capacity_addition")
-    if not annual_addition:
-        logger.warning("Nuclear growth limit enabled but max_annual_capacity_addition missing")
-        return
-
-    base_year = nuclear_cfg.get("base_year", 2020)
-    n_years = planning_year - base_year
-    if n_years <= 0:
-        logger.info(
-            "Planning year %s is not after base year %s; skipping nuclear expansion limit",
-            planning_year,
-            base_year,
-        )
-        return
-=======
     nuclear_cfg = config.get("nuclear_reactors", {})
 
     if not nuclear_cfg.get("enable_growth_limit", True):
@@ -187,7 +159,6 @@
 
     if not annual_addition or n_years <= 0:
         return None
->>>>>>> 7963c0d6
 
     base_capacity = nuclear_cfg.get("base_capacity")
     if base_capacity is None:
@@ -205,23 +176,7 @@
         f"[{base_capacity:.0f} + {annual_addition:.0f} × {n_years} years]"
     )
 
-<<<<<<< HEAD
-    nuclear_gens_ext = n.generators[
-        (n.generators.carrier == "nuclear") & (n.generators.p_nom_extendable == True)
-    ].index
-
-    if len(nuclear_gens_ext) == 0:
-        logger.warning("No extendable nuclear generators found")
-        return
-
-    n.generators.loc[nuclear_gens_ext, "p_nom_max"] = max_capacity
-    nuclear_cfg["expansion_limit"] = max_capacity
-    logger.info(
-        f"Nuclear expansion limit set: {max_capacity:.0f} MW for {len(nuclear_gens_ext)} generators"
-    )
-=======
     return max_capacity
->>>>>>> 7963c0d6
 
 
 def set_transmission_limit(n: pypsa.Network, kind: str, factor: float, n_years=1):
@@ -460,7 +415,6 @@
 
 
 def add_nuclear_expansion_constraints(n: pypsa.Network):
-<<<<<<< HEAD
     """
     Add nuclear expansion limit constraint if configured.
 
@@ -469,14 +423,6 @@
     """
     limit = n.config.get("nuclear_reactors", {}).get("expansion_limit")
     if limit is None:
-=======
-    """Add nuclear expansion limit constraint if configured."""
-
-    config = getattr(n, "config", {})
-    max_capacity = config.get("nuclear_max_capacity") if isinstance(config, dict) else None
-
-    if max_capacity is None:
->>>>>>> 7963c0d6
         return
 
     nuclear_gens_ext = n.generators[
@@ -487,12 +433,6 @@
         logger.info("No extendable nuclear generators found")
         return
 
-<<<<<<< HEAD
-    # Add global constraint: sum of all nuclear p_nom <= limit
-    lhs = n.model["Generator-p_nom"].loc[nuclear_gens_ext].sum()
-    n.model.add_constraints(lhs <= limit, name="nuclear_expansion_limit")
-    logger.info(f"Applied global nuclear constraint: sum(p_nom) <= {limit:.0f} MW")
-=======
     n.model.add_constraints(
         n.model["Generator-p_nom"].loc[nuclear_gens_ext].sum() <= max_capacity,
         name="nuclear_expansion_limit",
@@ -502,7 +442,6 @@
         f"Added nuclear expansion constraint: "
         f"{len(nuclear_gens_ext)} generators, total <= {max_capacity:.0f} MW"
     )
->>>>>>> 7963c0d6
 
 
 def add_battery_constraints(n: pypsa.Network):
