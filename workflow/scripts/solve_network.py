--- conflicted
+++ resolved
@@ -19,14 +19,6 @@
 logger = logging.getLogger(__name__)
 
 
-<<<<<<< HEAD
-def prepare_network(n: pypsa.Network, solve_opts: dict):
-    """ prepare the network for the solver
-    Args:
-        n (pypsa.Network): the pypsa network object
-        solve_opts (dict): the solving options
-    """
-=======
 def prepare_network(
     n: pypsa.Network, solve_opts: dict, config: dict, plan_year: int
 ) -> pypsa.Network:
@@ -42,7 +34,6 @@
         pypsa.Network: network object with additional constraints
     """
 
->>>>>>> 6846dce7
     if "clip_p_max_pu" in solve_opts:
         for df in (n.generators_t.p_max_pu, n.storage_units_t.inflow):
             df.where(df > solve_opts["clip_p_max_pu"], other=0.0, inplace=True)
