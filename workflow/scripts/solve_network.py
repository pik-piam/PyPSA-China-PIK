# SPDX-FileCopyrightText: : 2022 The PyPSA-China Authors
#
# SPDX-License-Identifier: MIT

# coding: utf-8
"""Functions to add constraints and prepare the network for the solver.
Associated with the `solve_networks` rule in the Snakefile.
"""
import logging
import numpy as np
import pypsa
import xarray as xr
import pandas as pd
<<<<<<< HEAD

from pypsa.descriptors import get_switchable_as_dense as get_as_dense
=======
import os
from pandas import DatetimeIndex
>>>>>>> 58a9d237

from _pypsa_helpers import store_duals_to_network
from _helpers import configure_logging, mock_snakemake, setup_gurobi_tunnel_and_env, ConfigManager
from _pypsa_helpers import mock_solve, filter_carriers
from constants import YEAR_HRS

pypsa.pf.logger.setLevel(logging.WARNING)
logger = logging.getLogger(__name__)


def set_transmission_limit(n: pypsa.Network, kind: str, factor: float, n_years=1):
    """
    Set global transimission limit constraints - adapted from pypsa-eur

    Args:
        n (pypsa.Network): the network object
        kind (str): the kind of limit to set, either 'c' for cost or 'v' for volume or l for length
        factor (float or str): the factor to apply to the base year quantity, per year
        n_years (int, optional): the number of years to consider for the limit. Defaults to 1.
    """
    logger.info(
        f"Adding global transmission limit for {kind} with factor {factor}/year & {n_years} years"
    )
    links_dc = n.links.query("carrier in ['AC','DC']").index
    # links_dc_rev = n.links.query("carrier in ['AC','DC'] & Link.str.contains('reverse')").index

    _lines_s_nom = (
        np.sqrt(3)
        * n.lines.type.map(n.line_types.i_nom)
        * n.lines.num_parallel
        * n.lines.bus0.map(n.buses.v_nom)
    )
    lines_s_nom = n.lines.s_nom.where(n.lines.type == "", _lines_s_nom)

    col = "capital_cost" if kind == "c" else "length"
    ref = lines_s_nom @ n.lines[col] + n.links.loc[links_dc, "p_nom"] @ n.links.loc[links_dc, col]

    if factor == "opt" or float(factor) ** n_years > 1.0:
        n.lines["s_nom_min"] = lines_s_nom
        n.lines["s_nom_extendable"] = True

        n.links.loc[links_dc, "p_nom_extendable"] = True

    elif float(factor) ** n_years == 1.0:
        # if factor is 1.0, then we do not need to extend
        n.lines["s_nom_min"] = lines_s_nom
        n.lines["s_nom_extendable"] = False
        n.links.loc[links_dc, "p_nom_extendable"] = False

        # factor = 1 + 1e-7  # to avoid numerical issues with the constraints

    elif float(factor) ** n_years < 1.0:
        n.lines["s_nom_min"] = 0
        n.links.loc[links_dc, "p_nom_min"] = 0
        # n.links.loc[links_dc_rev, "p_nom_min"] = 0

    if factor != "opt":
        con_type = "expansion_cost" if kind == "c" else "volume_expansion"
        rhs = float(factor) ** n_years * ref
        logger.info(
            f"Adding global transmission limit for {kind} to {float(factor)**n_years} current value"
        )
        n.add(
            "GlobalConstraint",
            f"l{kind}_limit",
            type=f"transmission_{con_type}_limit",
            sense="<=",
            constant=rhs,
            carrier_attribute="AC, DC",
        )


def add_emission_prices(n: pypsa.Network, emission_prices={"co2": 0.0}, exclude_co2=False):
    """from pypsa-eur: add GHG price to marginal costs of generators and storage units

    Args:
        n (pypsa.Network): the pypsa network
        emission_prices (dict, optional): emission prices per GHG. Defaults to {"co2": 0.0}.
        exclude_co2 (bool, optional): do not charge for CO2 emissions. Defaults to False.
    """
    if exclude_co2:
        emission_prices.pop("co2")
    em_price = (
        pd.Series(emission_prices).rename(lambda x: x + "_emissions")
        * n.carriers.filter(like="_emissions")
    ).sum(axis=1)

    n.meta.update({"emission_prices": emission_prices})

    gen_em_price = n.generators.carrier.map(em_price) / n.generators.efficiency

    n.generators["marginal_cost"] += gen_em_price
    n.generators_t["marginal_cost"] += gen_em_price[n.generators_t["marginal_cost"].columns]
    # storage units su
    su_em_price = n.storage_units.carrier.map(em_price) / n.storage_units.efficiency_dispatch
    n.storage_units["marginal_cost"] += su_em_price

    logger.info("Added emission prices to marginal costs of generators and storage units")
    logger.info(f"\tEmission prices: {emission_prices}")


def add_co2_constraints_prices(network: pypsa.Network, co2_control: dict):
    """Add co2 constraints or prices

    Args:
        network (pypsa.Network): the network to which prices or constraints are to be added
        co2_control (dict): the config

    Raises:
        ValueError: unrecognised co2 control option
    """

    if co2_control["control"] is None:
        pass
    elif co2_control["control"] == "price":
        logger.info("Adding CO2 price to marginal costs of generators and storage units")
        add_emission_prices(network, emission_prices={"co2": co2_control["co2_pr_or_limit"]})

    elif co2_control["control"].startswith("budget"):
        co2_limit = co2_control["co2_pr_or_limit"]
        logger.info("Adding CO2 constraint based on scenario {co2_limit}")
        network.add(
            "GlobalConstraint",
            "co2_limit",
            type="primary_energy",
            carrier_attribute="co2_emissions",
            sense="<=",
            constant=co2_limit,
        )
    else:
        logger.error(f"Unhandled CO2 control config {co2_control} due to unknown control.")
        raise ValueError(f"Unhandled CO2 control config {co2_control} due to unknown control")


def freeze_components(n: pypsa.Network, config: dict, exclude: list = ["H2 turbine"]):
    """Set p_nom_extendable=False for the components in the network.
    Applies to vre_techs and conventional technologies not in the exclude list.

    Args:
        n (pypsa.Network): the network object
        config (dict): the configuration dictionary
        exclude (list, optional): list of technologies to exclude from freezing.
            Defaults to ["OCGT"]
    """

    # Freeze VRE and conventional techs
    freeze = config["Techs"]["vre_techs"] + config["Techs"]["conv_techs"]
    freeze = [f for f in freeze if f not in exclude]
    if "coal boiler" in freeze:
        freeze += ["coal boiler central", "coal boiler decentral"]
    if "gas boiler" in freeze:
        freeze += ["gas boiler central", "gas boiler decentral"]

    # very ugly -> how to make more robust?
    to_fix = {
        "OCGT": "gas OCGT",
        "CCGT": "gas CCGT",
        "CCGT-CCS": "gas ccs",
        "coal power plant": "coal",
        "coal-CCS": "coal ccs",
    }
    freeze += [to_fix[k] for k in to_fix if k in freeze]

    for comp in ["generators", "links"]:
        query = "carrier in @freeze & p_nom_extendable == True"
        components = getattr(n, comp)
        # p_nom_max_rcl.isna(): exclude paid_off as needed
        if "p_nom_max_rcl" in components.columns:
            query += " & p_nom_max_rcl.isna()"
        mask = components.query(query).index
        components.loc[mask, "p_nom_extendable"] = False


def prepare_network(
    n: pypsa.Network, solve_opts: dict, config: dict, plan_year: int, co2_pathway: str
) -> pypsa.Network:
    """prepare the network for the solver,
    Args:
        n (pypsa.Network): the network object to optimize
        solve_opts (dict): solving options
        config (dict): the snakemake configuration dictionary
        plan_year (int): planning horizon year for which network is solved
        co2_pathway (str): the CO2 pathway name to use

    Returns:
        pypsa.Network: network object with additional constraints
    """

    co2_opts = ConfigManager(config).fetch_co2_restriction(co2_pathway, int(plan_year))
    add_co2_constraints_prices(n, co2_opts)

    if "clip_p_max_pu" in solve_opts:
        for df in (n.generators_t.p_max_pu, n.storage_units_t.inflow):
            df.where(df > solve_opts["clip_p_max_pu"], other=0.0, inplace=True)

    # TODO duplicated with freeze components
    if solve_opts.get("load_shedding"):
        n.add("Carrier", "Load Shedding")
        buses_i = n.buses.query("carrier == 'AC'").index
        n.add(
            "Generator",
            buses_i,
            " load",
            bus=buses_i,
            carrier="Load Shedding",
            marginal_cost=solve_opts.get("voll", 1e5),  # EUR/MWh
            # intersect between macroeconomic and surveybased
            # willingness to pay
            # http://journal.frontiersin.org/article/10.3389/fenrg.2015.00055/full
            p_nom=1e6,  # MW
        )

    if solve_opts.get("noisy_costs"):
        for t in n.iterate_components(n.one_port_components):
            # if 'capital_cost' in t.df:
            #    t.df['capital_cost'] += 1e1 + 2.*(np.random.random(len(t.df)) - 0.5)
            if "marginal_cost" in t.df:
                t.df["marginal_cost"] += 1e-2 + 2e-3 * (np.random.random(len(t.df)) - 0.5)

        for t in n.iterate_components(["Line", "Link"]):
            t.df["capital_cost"] += (1e-1 + 2e-2 * (np.random.random(len(t.df)) - 0.5)) * t.df[
                "length"
            ]

    if config["run"].get("is_remind_coupled", False) & (
        config["existing_capacities"].get("freeze_new", False)
    ):
        freeze_components(
            n,
            config,
            exclude=config["existing_capacities"].get("never_freeze", []),
        )

    if solve_opts.get("nhours"):
        nhours = solve_opts["nhours"]
        n.set_snapshots(n.snapshots[:nhours])
        n.snapshot_weightings[:] = YEAR_HRS / nhours

    if config["existing_capacities"].get("add", False):
        add_land_use_constraint(n, plan_year)

    return n


def add_battery_constraints(n: pypsa.Network):
    """
    Add constraint ensuring that charger = discharger, i.e.
    1 * charger_size - efficiency * discharger_size = 0
    """
    if not n.links.p_nom_extendable.any():
        return

    discharger_bool = n.links.index.str.contains("battery discharger")
    charger_bool = n.links.index.str.contains("battery charger")

    dischargers_ext = n.links[discharger_bool].query("p_nom_extendable").index
    chargers_ext = n.links[charger_bool].query("p_nom_extendable").index

    eff = n.links.efficiency[dischargers_ext].values
    lhs = n.model["Link-p_nom"].loc[chargers_ext] - n.model["Link-p_nom"].loc[dischargers_ext] * eff

    n.model.add_constraints(lhs == 0, name="Link-charger_ratio")


def add_chp_constraints(n: pypsa.Network):
    """Add constraints to couple the heat and electricity output of CHP plants
         (using the cb and cv parameter). See the DEA technology cataloge

    Args:
        n (pypsa.Network): the pypsa network object to which's model the constraints are added
    """
    electric = n.links.index.str.contains("CHP") & n.links.index.str.contains("generator")
    heat = n.links.index.str.contains("CHP") & n.links.index.str.contains("boiler")

    electric_ext = n.links[electric].query("p_nom_extendable").index
    heat_ext = n.links[heat].query("p_nom_extendable").index

    electric_fix = n.links[electric].query("~p_nom_extendable").index
    heat_fix = n.links[heat].query("~p_nom_extendable").index

    p = n.model["Link-p"]  # dimension: [time, link]

    # output ratio between heat and electricity and top_iso_fuel_line for extendable
    if not electric_ext.empty:
        p_nom = n.model["Link-p_nom"]

        lhs = (
            p_nom.loc[electric_ext]
            * (n.links.p_nom_ratio * n.links.efficiency)[electric_ext].values
            - p_nom.loc[heat_ext] * n.links.efficiency[heat_ext].values
        )
        n.model.add_constraints(lhs == 0, name="chplink-fix_p_nom_ratio")

        rename = {"Link-ext": "Link"}
        lhs = p.loc[:, electric_ext] + p.loc[:, heat_ext] - p_nom.rename(rename).loc[electric_ext]
        n.model.add_constraints(lhs <= 0, name="chplink-top_iso_fuel_line_ext")

    # top_iso_fuel_line for fixed
    if not electric_fix.empty:
        lhs = p.loc[:, electric_fix] + p.loc[:, heat_fix]
        rhs = n.links.p_nom[electric_fix]
        n.model.add_constraints(lhs <= rhs, name="chplink-top_iso_fuel_line_fix")

    # back-pressure
    if not n.links[electric].index.empty:
        lhs = (
            p.loc[:, heat] * (n.links.efficiency[heat] * n.links.c_b[electric].values)
            - p.loc[:, electric] * n.links.efficiency[electric]
        )
        n.model.add_constraints(lhs <= 0, name="chplink-backpressure")


def add_land_use_constraint(n: pypsa.Network, planning_horizons: str | int) -> None:
    """
    Add land use constraints for renewable energy potential. This ensures that the brownfield +
     greenfield vre installations for each generator tech do not exceed the technical potential.

    Args:
        n (pypsa.Network): the network object to add the constraints to
        planning_horizons (str | int): the planning horizon year as string
    """
    # warning: this will miss existing offwind which is not classed AC-DC and has carrier 'offwind'

    for carrier in [
        "solar",
        "solar thermal",
        "onwind",
        "offwind",
        "offwind-ac",
        "offwind-dc",
        "offwind-float",
    ]:
        ext_i = (n.generators.carrier == carrier) & ~n.generators.p_nom_extendable
        grouper = n.generators.loc[ext_i].index.str.replace(f" {carrier}.*$", "", regex=True)
        existing = n.generators.loc[ext_i, "p_nom"].groupby(grouper).sum()
        existing.index += f" {carrier}"
        n.generators.loc[existing.index, "p_nom_max"] -= existing

    # check if existing capacities are larger than technical potential
    existing_large = n.generators[n.generators["p_nom_min"] > n.generators["p_nom_max"]].index
    if len(existing_large):
        logger.warning(
            f"Existing capacities larger than technical potential for {existing_large},\
                        adjust technical potential to existing capacities"
        )
        n.generators.loc[existing_large, "p_nom_max"] = n.generators.loc[
            existing_large, "p_nom_min"
        ]

    n.generators["p_nom_max"] = n.generators["p_nom_max"].clip(lower=0)


def add_transmission_constraints(n: pypsa.Network):
    """
    Add constraint ensuring that transmission lines p_nom are the same for both directions, i.e.
    p_nom positive = p_nom negative

    Args:
        n (pypsa.Network): the network object to optimize
    """

    if not n.links.p_nom_extendable.any():
        return

    positive_bool = n.links.index.str.contains("positive")
    negative_bool = n.links.index.str.contains("reversed")

    positive_ext = n.links[positive_bool].query("p_nom_extendable").index
    negative_ext = n.links[negative_bool].query("p_nom_extendable").index

    lhs = n.model["Link-p_nom"].loc[positive_ext]
    rhs = n.model["Link-p_nom"].loc[negative_ext]

    n.model.add_constraints(lhs == rhs, name="Link-transmission")


def add_remind_paid_off_constraints(n: pypsa.Network) -> None:
    """
    Paid-off components can be placed wherever PyPSA wants but have a total limit.

    Add constraints to ensure that the paid off capacity from REMIND is not
    exceeded across the network & that it does not exceed the technical potential.

    Args:
        n (pypsa.Network): the network object to which's model the constraints are added
    """

    if not n.config["run"].get("is_remind_coupled", False):
        logger.info("Skipping paid off constraints as REMIND is not coupled")
        return

    # In coupled-mode components (Generators, Links,..) have limits p/e_nom_rcl & a tech_group
    # These columns are added by `add_existing_baseyear.add_paid_off_capacity`.
    # p/e_nom_rcl is the availale paid-off capacity per tech group and is nan for non paid-off (usual) generators.
    # rcl is a legacy name from Aodenweller
    for component in ["Generator", "Link", "Store"]:

        prefix = "e" if component == "Store" else "p"
        paid_off_col = f"{prefix}_nom_max_rcl"

        paid_off = getattr(n, component.lower() + "s").copy()
        # if there are no paid_off components
        if paid_off_col not in paid_off.columns:
            continue
        else:
            paid_off.dropna(subset=[paid_off_col], inplace=True)

        paid_off_totals = paid_off.set_index("tech_group")[paid_off_col].drop_duplicates()

        # LHS: p_nom per technology grp < totals
        groupers = [paid_off["tech_group"]]
        grouper_lhs = xr.DataArray(pd.MultiIndex.from_arrays(groupers), dims=[f"{component}-ext"])
        p_nom_groups = (
            n.model[f"{component}-{prefix}_nom"].loc[paid_off.index].groupby(grouper_lhs).sum()
        )

        # get indices to sort RHS. the grouper is multi-indexed (legacy from PyPSA-Eur)
        idx = p_nom_groups.indexes["group"]
        idx = [x[0] for x in idx]

        # Add constraint
        if not p_nom_groups.empty:
            n.model.add_constraints(
                p_nom_groups <= paid_off_totals[idx].values,
                name=f"paidoff_cap_totals_{component.lower()}",
            )

    # === ensure normal e/p_nom_max is respected for (paid_off + normal) components
    # e.g. if PV has 100MW tech potential at nodeA, paid_off+normal p_nom_opt <100MW
    for component in ["Generator", "Link", "Store"]:
        paidoff_comp = getattr(n, component.lower() + "s").copy()

        prefix = "e" if component == "Store" else "p"
        paid_off_col = f"{prefix}_nom_max_rcl"
        # if there are no paid_off components
        if paid_off_col not in paidoff_comp.columns:
            continue
        else:
            paidoff_comp.dropna(subset=[paid_off_col], inplace=True)

        # techs that only exist as paid-off don't have usual counterparts
        remind_only_techs = n.config["existing_capacities"].get("remind_only_tech_groups", [])
        paidoff_comp = paidoff_comp.query("tech_group not in @remind_only_techs")

        if paidoff_comp.empty:
            continue

        # find equivalent usual (not paid-off) components
        usual_comps_idx = paidoff_comp.index.str.replace("_paid_off", "")
        usual_comps = getattr(n, component.lower() + "s").loc[usual_comps_idx].copy()
        usual_comps = usual_comps[~usual_comps.p_nom_max.isin([np.inf, np.nan])]

        paid_off_wlimits = paidoff_comp.loc[usual_comps.index + "_paid_off"]
        to_constrain = pd.concat([usual_comps, paid_off_wlimits], axis=0)
        if to_constrain.empty:
            continue
        to_constrain.rename_axis(index=f"{component}-ext", inplace=True)
        # otherwise n.model query will fail. This is needed in case freeze_compoents was used
        # it is fine so long as p_nom is zero for the frozen components
        to_constrain = to_constrain.query("p_nom_extendable==True")
        to_constrain["grouper"] = to_constrain.index.str.replace("_paid_off", "")

        grouper = xr.DataArray(to_constrain.grouper, dims=[f"{component}-ext"])

        lhs = n.model[f"{component}-{prefix}_nom"].loc[to_constrain.index].groupby(grouper).sum()
        # RHS
        idx = lhs.indexes["grouper"]

        if not lhs.empty:
            n.model.add_constraints(
                lhs <= usual_comps.loc[idx].p_nom_max.values,
                name=f"constrain_paidoff&usual_{component}_potential",
            )


def add_operational_reserve_margin(n: pypsa.network, config):
    """
    Build operational reserve margin constraints based on the formulation given in
    https://genxproject.github.io/GenX.jl/stable/Model_Reference/core/#GenX.operational_reserves_core!-Tuple{JuMP.Model,%20Dict,%20Dict}

    The constraint is network wide and not at each node!

    Args:
        n (pypsa.Network): the network object to optimize
        config (dict): the configuration dictionary

    Example:
        config.yaml requires to specify operational_reserve:
        operational_reserve:
            activate: true
            epsilon_load: 0.02 # percentage of load at each snapshot
            epsilon_vres: 0.02 # percentage of VRES at each snapshot
            contingency: 400000 # MW
    """
    reserve_config = config["operational_reserve"]
    VRE_TECHS = config["Techs"].get("non_dispatchable", ["onwind", "offwind", "solar"])
    EPSILON_LOAD, EPSILON_VRES = reserve_config["epsilon_load"], reserve_config["epsilon_vres"]
    CONTINGENCY = float(reserve_config["contingency"])

    # AC producers
    ac_mask = n.generators.bus.map(n.buses.carrier) == "AC"
    ac_buses = n.buses.query("carrier =='AC'").index
    attached_carriers = filter_carriers(n, "AC")
    # conceivably a link could have a negative efficiency and flow towards bus0 - don't consider
    prod_links = n.links.query("carrier in @attached_carriers & not bus0 in @ac_buses")
    transport_links = prod_links.bus0.map(n.buses.carrier) == prod_links.bus1.map(n.buses.carrier)
    prod_links = prod_links.loc[transport_links == False]
    prod_gen = n.generators.loc[ac_mask]
    producers_all = prod_links.index.append(prod_gen.index)
    producers_all.name = "Producers-p"

    # RSERVES
    n.model.add_variables(0, np.inf, coords=[n.snapshots, prod_gen.index], name="Generator-r")
    n.model.add_variables(0, np.inf, coords=[n.snapshots, prod_links.index], name="Link-r")

    # Define Reserve and weigh VRES by their mean availability ("capacity credit")
    vres_gen = prod_gen.query("carrier in @VRE_TECHS")
    non_vre = prod_gen.index.difference(vres_gen.index)
    # full capacity credit for non-VRE producers (questionable, maybe should be weighted by availability)
    summed_reserve = (n.model["Link-r"] * prod_links.efficiency).sum("Link") + n.model[
        "Generator-r"
    ].loc[:, non_vre].sum("Generator")

    # VRE capacity credit & margin reqs
    ext_idx = vres_gen.query("p_nom_extendable").index
    avail = n.generators_t.p_max_pu.loc[:, vres_gen.index]
    vres_idx = avail.columns

    if not vres_gen.empty:
        # Reserve score based on actual avail (perfect foresight) not mean/expected avail
        vre_reserve_score = (n.model["Generator-r"].loc[:, vres_gen.index] * avail).sum("Generator")
        summed_reserve += vre_reserve_score
    if not ext_idx.empty and not vres_idx.empty:
        # reqs from brownfield VRE generators. epsilon is the margin for VRES forecast error
        avail_factor = n.generators_t.p_max_pu[ext_idx]
        p_nom_vres = n.model["Generator-p_nom"].loc[ext_idx].rename({"Generator-ext": "Generator"})
        vre_req_ext = (p_nom_vres * (EPSILON_VRES * xr.DataArray(avail_factor))).sum("Generator")
    else:
        vre_req_ext = 0

    if not vres_idx.empty:
        # reqs extendable VRE generators
        avail_factor = n.generators_t.p_max_pu[vres_idx.difference(ext_idx)]
        renewable_capacity = n.generators.p_nom[vres_idx.difference(ext_idx)]
        vre_req_fix = (avail_factor * renewable_capacity).sum(axis=1)
    else:
        vre_req_fix = 0

    lhs = summed_reserve - vre_req_ext
    # Right-hand-side
    demand = get_as_dense(n, "Load", "p_set").sum(axis=1)
    rhs = EPSILON_LOAD * demand + EPSILON_VRES * vre_req_fix + CONTINGENCY

    n.model.add_constraints(lhs >= rhs, name="Reserve-margin")

    # Need additional constraints (reserve + dispatch <= p_nom): gen_r + gen_p <= gen_p_nom (capacity)
    to_constrain = {"Link": prod_links, "Generator": prod_gen}
    for component, producer in to_constrain.items():
        logger.info(f"adding secondary reserve constraint for {component}s")

        fix_i = producer.query("p_nom_extendable==False").index
        ext_i = producer.query("p_nom_extendable==True").index

        dispatch = n.model[f"{component}-p"].loc[:, producer.index]
        reserve = n.model[f"{component}-r"].loc[:, ext_i.union(fix_i)]

        capacity_variable = n.model[f"{component}-p_nom"].loc[ext_i]
        capacity_variable = capacity_variable.rename({f"{component}-ext": f"{component}"})
        capacity_fixed = getattr(n, component.lower() + "s").p_nom[fix_i]

        p_max_pu = get_as_dense(n, f"{component}", "p_max_pu")

        lhs = dispatch + reserve
        # MAY have to check what happens in case pmaxpu is not defined for all items
        rhs = capacity_variable * p_max_pu[ext_i] + (p_max_pu[fix_i] * capacity_fixed)
        n.model.add_constraints(
            lhs - rhs.loc[lhs.indexes] <= 0, name=f"{component}-p-reserve-upper"
        )


def extra_functionality(n: pypsa.Network, _) -> None:
    """
    Add supplementary constraints to the network model. ``pypsa.linopf.network_lopf``.
    If you want to enforce additional custom constraints, this is a good location to add them.
    The arguments ``opts`` and ``snakemake.config`` are expected to be attached to the network.

    Args:
        n (pypsa.Network): the network object to optimize
    """
    config = n.config
    add_battery_constraints(n)
    add_transmission_constraints(n)
    add_chp_constraints(n)
    if config["run"].get("is_remind_coupled", False):
        logger.info("Adding remind paid off constraints")
        add_remind_paid_off_constraints(n)

    reserve = config.get("operational_reserve", {})
    if reserve.get("activate", False):
        logger.info("Adding operational reserve margin constraints")
        add_operational_reserve_margin(n, config)

    logger.info("Added extra functionality to the network model")


def solve_network(
    n: pypsa.Network, config: dict, solving: dict, opts: str = "", **kwargs
) -> pypsa.Network:
    """perform the optimisation
    Args:
        n (pypsa.Network): the pypsa network object
        config (dict): the configuration dictionary
        solving (dict): the solving configuration dictionary
        opts (str): optional wildcards such as ll (not used in pypsa-china)
        
    Returns:
        pypsa.Network: the optimized network
    """
    set_of_options = solving["solver"]["options"]
    solver_options = solving["solver_options"][set_of_options] if set_of_options else {}
    solver_name = solving["solver"]["name"]
    cf_solving = solving["options"]
    track_iterations = cf_solving.get("track_iterations", False)
    min_iterations = cf_solving.get("min_iterations", 4)
    max_iterations = cf_solving.get("max_iterations", 6)
    transmission_losses = cf_solving.get("transmission_losses", 0)

    # add to network for extra_functionality
    n.config = config
    n.opts = opts

    skip_iterations = cf_solving.get("skip_iterations", False)
    if not n.lines.s_nom_extendable.any():
        skip_iterations = True
        logger.info("No expandable lines found. Skipping iterative solving.")

    if skip_iterations:
        status, condition = n.optimize(
            solver_name=solver_name,
            transmission_losses=transmission_losses,
            extra_functionality=extra_functionality,
            **solver_options,
            **kwargs,
        )
    else:
        status, condition = n.optimize.optimize_transmission_expansion_iteratively(
            solver_name=solver_name,
            track_iterations=track_iterations,
            min_iterations=min_iterations,
            max_iterations=max_iterations,
            transmission_losses=transmission_losses,
            extra_functionality=extra_functionality,
            **solver_options,
            **kwargs,
        )

    if status != "ok":
        logger.warning(f"Solving status '{status}' with termination condition '{condition}'")
    if "infeasible" in condition:
        raise RuntimeError("Solving status 'infeasible'")

    return n


if __name__ == "__main__":
    if "snakemake" not in globals():
        snakemake = mock_snakemake(
            "solve_networks",
            co2_pathway="SSP2-PkBudg1000-pseudo-coupled",
            planning_horizons="2040",
            topology="current+FCG",
            # heating_demand="positive",
            configfiles="resources/tmp/pseudo_coupled.yml",
        )
    configure_logging(snakemake)

    opts = snakemake.wildcards.get("opts", "")
    if "sector_opts" in snakemake.wildcards.keys():
        opts += "-" + snakemake.wildcards.sector_opts
    opts = [o for o in opts.split("-") if o != ""]
    solve_opts = snakemake.params.solving["options"]
    co2_pathway = snakemake.wildcards.co2_pathway

    # deal with the gurobi license activation, which requires a tunnel to the login nodes
    solver_config = snakemake.config["solving"]["solver"]
    gurobi_tnl_cfg = snakemake.config["solving"].get("gurobi_hpc_tunnel", None)
    logger.info(f"Solver config {solver_config} and license cfg {gurobi_tnl_cfg}")
    if (solver_config["name"] == "gurobi") & (gurobi_tnl_cfg is not None):
        tunnel = setup_gurobi_tunnel_and_env(gurobi_tnl_cfg, logger=logger)
        logger.info(tunnel)
    else:
        tunnel = None

    n = pypsa.Network(snakemake.input.network_name)

    n = prepare_network(
        n, solve_opts, snakemake.config, snakemake.wildcards.planning_horizons, co2_pathway
    )

    line_exp_limits = snakemake.config["lines"].get(
        "expansion", {"transmission_limit": "copt", "base_year": 2020}
    )
    transmission_limit = line_exp_limits.get("transmission_limit", "copt")
    exp_years = int(snakemake.wildcards.planning_horizons) - int(
        line_exp_limits.get("base_year", 2020)
    )
    # TODO split copt, c1.05 into c , opt etc
    set_transmission_limit(
        n, kind=transmission_limit[0], factor=transmission_limit[1:], n_years=exp_years
    )
    # # TODO: remove ugly hack
    # n.storage_units.p_nom_max = n.storage_units.p_nom * 1.05**exp_years

    if tunnel:
        logger.info(f"tunnel process alive? {tunnel.poll()}")

    # HACK to replace pytest monkeypatch
    # which doesn't work as snakemake is a subprocess
    is_test = snakemake.config["run"].get("is_test", False)
    if not is_test:
        # Extract export_duals flag from config in main
        export_duals_flag = snakemake.params.solving["options"].get("export_duals", False)
        
        n = solve_network(
            n,
            config=snakemake.config,
            solving=snakemake.params.solving,
            opts=opts,
            log_fn=snakemake.log.solver,
        )
        
        # Store dual variables in network components for netcdf export
        if export_duals_flag:
            store_duals_to_network(n)
    else:
        logging.info("Mocking the solve step")
        n = mock_solve(n)

    if "p2" in n.links_t:
        n.links_t.p2 = n.links_t.p2.astype(float)

    n.meta.update(dict(snakemake.config, **dict(wildcards=dict(snakemake.wildcards))))
    compression = snakemake.config.get("io", None)
    if compression:
        compression = compression.get("nc_compression", None)
    n.export_to_netcdf(snakemake.output.network_name, compression=compression)

    logger.info(f"Network successfully solved for {snakemake.wildcards.planning_horizons}")

    if tunnel:
        logger.info(f"tunnel alive? {tunnel.poll()}")
        tunnel.kill()
        logger.info(f"tunnel alive after kill? {tunnel.poll()}")<|MERGE_RESOLUTION|>--- conflicted
+++ resolved
@@ -11,13 +11,10 @@
 import pypsa
 import xarray as xr
 import pandas as pd
-<<<<<<< HEAD
 
 from pypsa.descriptors import get_switchable_as_dense as get_as_dense
-=======
 import os
-from pandas import DatetimeIndex
->>>>>>> 58a9d237
+
 
 from _pypsa_helpers import store_duals_to_network
 from _helpers import configure_logging, mock_snakemake, setup_gurobi_tunnel_and_env, ConfigManager
