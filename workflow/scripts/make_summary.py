--- conflicted
+++ resolved
@@ -749,11 +749,7 @@
             "make_summary",
             topology="current+FCG",
             co2_pathway="exp175default",
-<<<<<<< HEAD
-            planning_horizons="2050",
-=======
             planning_horizons="2060",
->>>>>>> daed4a4a
             # co2_pathway="SSP2-PkBudg1000-CHA-pypsaelh2",
             heating_demand="positive",
             # configfiles=["resources/tmp/remind_coupled_cg.yaml"],
