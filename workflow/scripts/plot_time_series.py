import logging
import os.path
from os import makedirs

import matplotlib.pyplot as plt
import numpy as np
import pandas as pd
import pypsa
import seaborn as sns
from _helpers import (
    configure_logging,
    mock_snakemake,
    set_plot_test_backend,
)
<<<<<<< HEAD
from _plot_utilities import (
    fix_network_names_colors,
    get_stat_colors,
    make_nice_tech_colors,
    set_plot_style,
)
from _pypsa_helpers import get_location_and_carrier
from constants import PLOT_CAP_LABEL, PLOT_CAP_UNITS, PROV_NAMES
=======
from constants import (
    PLOT_CAP_UNITS,
    PLOT_CAP_LABEL,
    PROV_NAMES,
    PLOT_SUPPLY_UNITS,
    PLOT_SUPPLY_LABEL,
)
>>>>>>> daed4a4a

logger = logging.getLogger(__name__)


def plot_energy_balance(
    n: pypsa.Network,
    plot_config: dict,
    bus_carrier="AC",
    start_date="2060-03-31 21:00",
    end_date="2060-04-06 12:00:00",
    aggregate_fossil=False,
    add_load_line=True,
    add_reserves=False,
    ax: plt.Axes = None,
):
    """Plot the electricity balance of the network for the given time range

    Args:
        n (pypsa.Network): the network
        plot_config (dict): the plotting config (snakemake.config["plotting"])
        bus_carrier (str, optional): the carrier for the energy_balance op. Defaults to "AC".
        start_date (str, optional): the range to plot. Defaults to "2060-03-31 21:00".
        end_date (str, optional): the range to plot. Defaults to "2060-04-06 12:00:00".
        aggregate_fossil (bool, optional): whether to aggregate fossil fuels. Defaults to False.
        add_load_line (bool, optional): add a dashed line for the load. Defaults to True.
    """
    if not ax:
        fig, ax = plt.subplots(figsize=(16, 8))
    else:
        fig = ax.get_figure()

    p = (
        n.statistics.energy_balance(aggregate_time=False, bus_carrier=bus_carrier)
        .dropna(how="all")
        .groupby("carrier")
        .sum()
        .div(PLOT_SUPPLY_UNITS)
        # .drop("-")
        .T
    )

    p = p.loc[start_date:end_date]
    p.rename(columns={"-": "Load", "AC": "transmission losses"}, inplace=True)

    # aggreg fossil
    if aggregate_fossil:
        coal = p.filter(regex="[C|c]oal")
        p.drop(columns=coal.columns, inplace=True)
        p["Coal"] = coal.sum(axis=1)
        gas = p.filter(regex="[G|g]as")
        p.drop(columns=gas.columns, inplace=True)
        p["Gas"] = gas.sum(axis=1)

    extra_c = {
        "Load": plot_config["tech_colors"]["electric load"],
        "transmission losses": plot_config["tech_colors"]["transmission losses"],
    }
    nice_tech_colors = make_nice_tech_colors(plot_config["tech_colors"], plot_config["nice_names"])
    color_series = get_stat_colors(n, nice_tech_colors, extra_colors=extra_c)
    # colors & names part 1
    p.rename(plot_config["nice_names"], inplace=True)
    p.rename(columns={k: k.title() for k in p.columns}, inplace=True)
    color_series.index = color_series.index.str.strip()
    # split into supply and wothdrawal
    supply = p.where(p > 0).dropna(axis=1, how="all")
    charge = p.where(p < 0).dropna(how="all", axis=1)

    # fix names and order

    charge.rename(columns={"Battery Storage": "Battery"}, inplace=True)
    supply.rename(columns={"Battery Discharger": "Battery"}, inplace=True)
    color_series = color_series[charge.columns.union(supply.columns)]
    color_series.rename(
        {"Battery Discharger": "Battery", "Battery Storage": "Battery"},
        inplace=True,
    )
    # Deduplicate color_series
    color_series = color_series[~color_series.index.duplicated(keep="first")]

    preferred_order = plot_config["preferred_order"]
    plot_order = (
        supply.columns.intersection(preferred_order).to_list()
        + supply.columns.difference(preferred_order).to_list()
    )

    plot_order_charge = [name for name in preferred_order if name in charge.columns] + [
        name for name in charge.columns if name not in preferred_order
    ]

    supply = supply.reindex(columns=plot_order)
    charge = charge.reindex(columns=plot_order_charge)
    if not charge.empty:
        charge.plot.area(ax=ax, linewidth=0, color=color_series.loc[charge.columns])

    supply.plot.area(
        ax=ax,
        linewidth=0,
        color=color_series.loc[supply.columns].values,
    )
    if add_load_line:
        charge["load_pos"] = charge["Load"] * -1
        charge["load_pos"].plot(linewidth=2, color="black", label="Load", ax=ax, linestyle="--")
        charge.drop(columns="load_pos", inplace=True)

    ax.legend(ncol=1, loc="center left", bbox_to_anchor=(1, 0.5), frameon=False, fontsize=16)
    ax.set_ylabel(PLOT_SUPPLY_LABEL)
    ax.set_ylim(charge.sum(axis=1).min() * 1.07, supply.sum(axis=1).max() * 1.07)
    ax.grid(axis="y")
    ax.set_xlim(supply.index.min(), supply.index.max())

    fig.tight_layout()

    return ax


def add_reserves(n: pypsa.Network):
    """plot the reserves of the network"""

    curtailed = n.statistics.curtailment(aggregate_time=False, bus_carrier="AC")


def plot_load_duration_curve(
    network: pypsa.Network, carrier: str = "AC", ax: plt.Axes = None
) -> plt.Axes:
    """Plot the load duration curve for the given carrier

    Args:
        network (pypsa.Network): the pypasa network object
        carrier (str, optional): the load carrier, defaults to AC
        ax (plt.Axes, optional): figure axes, if none fig will be created. Defaults to None.

    Returns:
        plt.Axes: the plotting axes
    """

    if not ax:
        fig, ax = plt.subplots(figsize=(16, 8))
    else:
        fig = ax.get_figure()

    load = network.statistics.withdrawal(
        groupby=get_location_and_carrier,
        aggregate_time=False,
        bus_carrier=carrier,
        comps="Load",
    ).sum()
    load_curve = load.sort_values(ascending=False) / PLOT_CAP_UNITS
    load_curve.reset_index(drop=True).plot(ax=ax, lw=3)
    ax.set_ylabel(f"Load [{PLOT_CAP_LABEL}]")
    ax.set_xlabel("Hours")

    fig.tight_layout()
    return ax


def plot_regional_load_durations(
    network: pypsa.Network, carrier="AC", ax=None, cmap="plasma"
) -> plt.Axes:
    """Plot the load duration curve for the given carrier stacked by region

    Args:
        network (pypsa.Network): the pypasa network object
        carrier (str, optional): the load carrier, defaults to AC
        ax (plt.Axes, optional): axes to plot on, if none fig will be created. Defaults to None.

    Returns:
        plt.Axes: the plotting axes
    """
    if not ax:
        fig, ax = plt.subplots(figsize=(10, 8))
    else:
        fig = ax.get_figure()

    loads_all = network.statistics.withdrawal(
        groupby=get_location_and_carrier,
        aggregate_time=False,
        bus_carrier=carrier,
        comps="Load",
    ).sum()
    load_curve_all = loads_all.sort_values(ascending=False) / PLOT_CAP_UNITS
    regio = network.statistics.withdrawal(
        groupby=get_location_and_carrier,
        aggregate_time=False,
        bus_carrier=carrier,
        comps="Load",
    )
    regio = regio.droplevel(1).T
    load_curve_regio = regio.loc[load_curve_all.index] / PLOT_CAP_UNITS
    load_curve_regio.reset_index(drop=True).plot.area(
        ax=ax, stacked=True, cmap=cmap, legend=True, lw=3
    )
    ax.set_ylabel(f"Load [{PLOT_CAP_LABEL}]")
    ax.set_xlabel("Hours")
    ax.legend(
        ncol=3,
        loc="upper center",
        bbox_to_anchor=(0.5, -0.15),
        fontsize="small",
        title_fontsize="small",
        fancybox=True,
        shadow=True,
    )

    fig.tight_layout()

    return ax


def plot_residual_load_duration_curve(
    network, ax: plt.Axes = None, vre_techs=["Onshore Wind", "Offshore Wind", "Solar"]
) -> plt.Axes:
    """Plot the residual load duration curve for the given carrier

    Args:
        network (pypsa.Network): the pypasa network object
        ax (plt.Axes, optional): Axes to plot on, if none fig will be created. Defaults to None.

    Returns:
        plt.Axes: the plotting axes
    """
    CARRIER = "AC"
    if not ax:
        fig, ax = plt.subplots(figsize=(16, 8))
    load = network.statistics.withdrawal(
        groupby=get_location_and_carrier,
        aggregate_time=False,
        bus_carrier=CARRIER,
        comps="Load",
    ).sum()

    vre_supply = (
        network.statistics.supply(
            groupby=get_location_and_carrier,
            aggregate_time=False,
            bus_carrier=CARRIER,
            comps="Generator",
        )
        .groupby(level=1)
        .sum()
        .loc[vre_techs]
        .sum()
    )

    residual = (load - vre_supply).sort_values(ascending=False) / PLOT_CAP_UNITS
    residual.reset_index(drop=True).plot(ax=ax, lw=3)
    ax.set_ylabel(f"Residual Load [{PLOT_CAP_LABEL}]")
    ax.set_xlabel("Hours")

    return ax


def plot_price_duration_curve(
    network: pypsa.Network, carrier="AC", ax: plt.Axes = None, figsize=(8, 8)
) -> plt.Axes:
    """Plot the price duration curve for the given carrier

    Args:
        network (pypsa.Network): the pypasa network object
        carrier (str, optional): the load carrier, defaults to AC
        ax (plt.Axes, optional): Axes to plot on, if none fig will be created. Defaults to None.
        figsize (tuple, optional): size of the figure (if no ax given), defaults to (8, 8)

    Returns:
        plt.Axes: the plotting axes
    """
    if not ax:
        fig, ax = plt.subplots(figsize=figsize)
    else:
        fig = ax.get_figure()

    ntwk_el_price = (
        -1
        * network.statistics.revenue(bus_carrier=carrier, aggregate_time=False, comps="Load")
        / network.statistics.withdrawal(bus_carrier=carrier, aggregate_time=False, comps="Load")
    ).T
    ntwk_el_price.rename(columns={"-": "Load"}, inplace=True)
    ntwk_el_price.Load.sort_values(ascending=False).reset_index(drop=True).plot(
        title="Price Duration Curve", ax=ax, lw=2
    )
    fig.tight_layout()

    return ax


def plot_price_duration_by_node(
    network: pypsa.Network,
    carrier: str = "AC",
    logy=True,
    y_lower=1e-3,
    fig_shape=(8, 4),
) -> plt.Axes:
    """Plot the price duration curve for the given carrier by node
    Args:
        network (pypsa.Network): the pypsa network object
        carrier (str, optional): the load carrier, defaults to AC (bus suffix)
        logy (bool, optional): use log scale for y axis, defaults to True
        y_lower (float, optional): lower limit for y axis, defaults to 1e-3
        fig_shape (tuple, optional): shape of the figure, defaults to (8, 4)

    Returns:
        plt.Axes: the plotting axes
    Raises:
        ValueError: if the figure shape is too small for the number of regions
    """

    if carrier == "AC":
        suffix = ""
    else:
        suffix = f" {carrier}"

    nodal_prices = network.buses_t.marginal_price[pd.Index(PROV_NAMES) + suffix]

    if fig_shape[0] * fig_shape[1] < len(nodal_prices.columns):
        raise ValueError(
            f"Figure shape {fig_shape} is too small for {len(nodal_prices.columns)} regions. "
            + "Please increase the number of subplots."
        )
    fig, axes = plt.subplots(fig_shape[0], fig_shape[1], sharex=True, sharey=True, figsize=(12, 12))

    # region by region sorting of prices
    for i, region in enumerate(nodal_prices.columns):
        reg_pr = nodal_prices[region]
        reg_pr.sort_values(ascending=False).reset_index(drop=True).plot(
            ax=axes[i // 4, i % fig_shape[1]], label=region
        )
        axes[i // 4, i % fig_shape[1]].set_title(region, fontsize=10)
        if logy:
            axes[i // 4, i % fig_shape[1]].semilogy()
        if y_lower:
            axes[i // 4, i % fig_shape[1]].set_ylim(y_lower, reg_pr.max() * 1.2)
        elif reg_pr.min() > 1e-5 and not logy:
            axes[i // 4, i % fig_shape[1]].set_ylim(0, reg_pr.max() * 1.2)
    fig.tight_layout(h_pad=0.2, w_pad=0.2)
    for ax in axes.flat:
        # Remove all x-tick labels except the largest value
        xticks = ax.get_xticks()
        if len(xticks) > 0:
            ax.set_xticks([xticks[0], xticks[-1]])
            ax.set_xticklabels([f"{xticks[0]:.0f}", f"{xticks[-1]:.0f}"])

    return ax


def plot_price_heatmap(
    network: pypsa.Network,
    carrier="AC",
    log_values=False,
    color_map="viridis",
    time_range: pd.Index = None,
    ax: plt.Axes = None,
) -> plt.Axes:
    """Plot the price heat map (region vs time) for the given carrier

    Args:
        network (pypsa.Network): the pypsa network object
        carrier (str, optional): the carrier for which to get the price. Defaults to "AC".
        log_values (bool, optional): whether to use log scale for the prices. Defaults to False.
        color_map (str, optional): the color map to use. Defaults to "viridis".
        time_range (pd.Index, optional): the time range to plot. Defaults to None (all times).
        ax (plt.Axes, optional): the plotting axis. Defaults to None (new fig).

    Returns:
        plt.Axes: the axes for plotting
    """

    if not ax:
        fig, ax = plt.subplots(figsize=(20, 8))
    else:
        fig = ax.get_figure()

    carrier_buses = network.buses.carrier[network.buses.carrier == carrier].index.values
    nodal_prices = network.buses_t.marginal_price[carrier_buses]

    if time_range is not None:
        # Filter nodal_prices by the given time range
        nodal_prices = nodal_prices.loc[time_range]
    # Normalize nodal_prices with log transformation
    if log_values:
        # Avoid log(0) by clipping values to a minimum of 0.1
        normalized_prices = np.log(nodal_prices.clip(lower=0.1))
        label = "Log-Transformed Price [€/MWh]"
    else:
        normalized_prices = nodal_prices
        label = "Price [€/MWh]"
    # Create a heatmap of normalized nodal_prices
    plot_index = normalized_prices.index.strftime("%m-%d %H:%M").to_list()
    normalized_prices.index = plot_index
    sns.heatmap(
        normalized_prices.T,
        cmap=color_map,
        cbar_kws={"label": label},
        ax=ax,
    )

    # Customize the plot
    if log_values:
        ax.set_title("Heatmap of Log-Transformed Nodal Prices")
    else:
        ax.set_title("Heatmap of Nodal Prices")

    ax.set_xlabel("Time")
    ax.set_ylabel("Nodes")
    fig.tight_layout()

    return ax


def plot_vre_heatmap(
<<<<<<< HEAD
    n: pypsa.Network,
    config: dict,
    color_map="magma",
    log_values=True,
    time_range: pd.Index = None,
=======
    n: pypsa.Network, config: dict, color_map="magma", log_values=True, time_range: pd.Index = None,
>>>>>>> daed4a4a
):
    """Plot the VRE generation per hour and day as a heatmap

    Args:
        network (pypsa.Network): the pypsa network object
        time_range (pd.Index, optional): the time range to plot. Defaults to None (all times).
        log_values (bool, optional): whether to use log scale for the values. Defaults to True.
        config (dict, optional): the run config (snakemake.config).

    """

    vres = config["Techs"].get(
        "non_dispatchable", ["Offshore Wind", "Onshore Wind", "Solar", "Solar Residential"]
    )
    vre_avail = (
        n.statistics.supply(
            comps="Generator",
            aggregate_time=False,
            bus_carrier="AC",
            nice_names=False,
            groupby=["location", "carrier"],
        )
        .query("carrier in @vres")
        .T.fillna(0)
    )

    if time_range is not None:
        vre_avail = vre_avail.loc[time_range]

    for tech in vres[::-1]:
        tech_avail = vre_avail.T.query("carrier == @tech")
        tech_avail.index = tech_avail.index.droplevel(1)
        tech_avail = tech_avail.T
        tech_avail.index = tech_avail.index.strftime("%m-%d %H:%M")
        if log_values:
            # Avoid log(0) by clipping values to a minimum of 10
            tech_avail = np.log(tech_avail.clip(lower=10))
        fig, ax = plt.subplots()
        sns.heatmap(tech_avail.T, ax=ax, cmap=color_map)
        ax.set_title(f"{tech} generation by province")


def plot_vre_timemap(
    network: pypsa.Network,
    color_map="viridis",
    time_range: pd.Index = None,
):
    """Plot the VRE generation per hour and day as a heatmap

    Args:
        network (pypsa.Network): the pypsa network object
        color_map (str, optional): the color map to use. Defaults to "viridis".
        time_range (pd.Index, optional): the time range to plot. Defaults to None (all times).
    """

    vres = ["offwind", "onwind", "solar"]
    vre_avail = (
        network.statistics.supply(
            comps="Generator", aggregate_time=False, bus_carrier="AC", nice_names=False
        )
        .query("carrier in @vres")
        .T.fillna(0)
    )
    if time_range is not None:
        vre_avail = vre_avail.loc[time_range]

    vre_avail["day"] = vre_avail.index.strftime("%d-%m")
    vre_avail["hour"] = vre_avail.index.hour

    for tech in vres:
        pivot_ = vre_avail.pivot_table(index="hour", columns="day", values=tech)
        fig, ax = plt.subplots(figsize=(12, 6))
        sns.heatmap(pivot_.sort_index(ascending=False), cmap=color_map, ax=ax)
        ax.set_title(f"{tech} generation by hour and day")

        fig.tight_layout()


if __name__ == "__main__":
    # Detect running outside of snakemake and mock snakemake for testing
    if "snakemake" not in globals():
        snakemake = mock_snakemake(
            "plot_snapshots",
            topology="current+FCG",
            # co2_pathway="exp175default",
            co2_pathway="SSP2-PkBudg1000-CHA-pypsaelh2",
            heating_demand="positive",
            configfiles=["resources/tmp/remind_coupled_cg.yaml"],
            planning_horizons="2050",
            winter_day1="12-10 21:00",  # mm-dd HH:MM
            winter_day2="12-17 12:00",  # mm-dd HH:MM
            spring_day1="03-31 21:00",  # mm-dd HH:MM
            spring_day2="04-06 12:00",  # mm-dd HH:MM
            summer_day1="07-15 21:00",  # mm-dd HH:MM
            summer_day2="07-22 12:00",  # mm-dd HH:MM
        )

    YEAR = snakemake.wildcards.planning_horizons

    configure_logging(snakemake)
    set_plot_test_backend(snakemake.config)

    set_plot_style(
        style_config_file=snakemake.config["plotting"]["network_style_config_file"],
        base_styles=["classic", "seaborn-v0_8-white"],
    )

    config = snakemake.config
    carriers = ["AC"]
    if config.get("heat_coupling", False):
        carriers.append("heat")

    if not os.path.isdir(snakemake.output.outp_dir):
        makedirs(snakemake.output.outp_dir)

    n = pypsa.Network(snakemake.input.network)
    fix_network_names_colors(n, snakemake.config)

    for carrier in carriers:
        fig, ax = plt.subplots(figsize=(16, 8))
        plot_energy_balance(
            n,
            config["plotting"],
            bus_carrier=carrier,
            start_date=f"{YEAR}-{snakemake.params.spring_day1}",
            end_date=f"{YEAR}-{snakemake.params.spring_day2}",
            ax=ax,
        )
        outp = os.path.join(snakemake.output.outp_dir, f"balance_spring_{carrier}.png")
        fig.savefig(outp)

        fig, ax = plt.subplots(figsize=(16, 8))
        plot_energy_balance(
            n,
            config["plotting"],
            bus_carrier=carrier,
            start_date=f"{YEAR}-{snakemake.params.winter_day1}",
            end_date=f"{YEAR}-{snakemake.params.winter_day2}",
            ax=ax,
        )
        outp = os.path.join(snakemake.output.outp_dir, f"balance_winter_{carrier}.png")
        fig.savefig(outp)

        fig, ax = plt.subplots(figsize=(16, 8))
        plot_energy_balance(
            n,
            config["plotting"],
            bus_carrier=carrier,
            start_date=f"{YEAR}-{snakemake.params.summer_day1}",
            end_date=f"{YEAR}-{snakemake.params.summer_day2}",
            ax=ax,
        )
        outp = os.path.join(snakemake.output.outp_dir, f"balance_summer_{carrier}.png")
        fig.savefig(outp)

    ldc_ax = plot_load_duration_curve(n, carrier="AC", ax=None)
    ldc_ax.get_figure().savefig(os.path.join(snakemake.output.outp_dir, "load_duration_curve.png"))

    rldc_ax = plot_residual_load_duration_curve(n, ax=None)
    rldc_ax.get_figure().savefig(os.path.join(snakemake.output.outp_dir, "rldc.png"))

    pdc = plot_price_duration_curve(n, carrier="AC", ax=None)
    pdc.get_figure().savefig(os.path.join(snakemake.output.outp_dir, "price_duration_curve.png"))

    logger.info(f"Successfully plotted time series for carriers: {', '.join(carriers)}")<|MERGE_RESOLUTION|>--- conflicted
+++ resolved
@@ -12,16 +12,6 @@
     mock_snakemake,
     set_plot_test_backend,
 )
-<<<<<<< HEAD
-from _plot_utilities import (
-    fix_network_names_colors,
-    get_stat_colors,
-    make_nice_tech_colors,
-    set_plot_style,
-)
-from _pypsa_helpers import get_location_and_carrier
-from constants import PLOT_CAP_LABEL, PLOT_CAP_UNITS, PROV_NAMES
-=======
 from constants import (
     PLOT_CAP_UNITS,
     PLOT_CAP_LABEL,
@@ -29,7 +19,6 @@
     PLOT_SUPPLY_UNITS,
     PLOT_SUPPLY_LABEL,
 )
->>>>>>> daed4a4a
 
 logger = logging.getLogger(__name__)
 
@@ -438,15 +427,7 @@
 
 
 def plot_vre_heatmap(
-<<<<<<< HEAD
-    n: pypsa.Network,
-    config: dict,
-    color_map="magma",
-    log_values=True,
-    time_range: pd.Index = None,
-=======
     n: pypsa.Network, config: dict, color_map="magma", log_values=True, time_range: pd.Index = None,
->>>>>>> daed4a4a
 ):
     """Plot the VRE generation per hour and day as a heatmap
 
