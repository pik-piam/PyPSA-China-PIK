--- conflicted
+++ resolved
@@ -24,11 +24,7 @@
 
 import sys
 
-<<<<<<< HEAD
 import setup  # sets up paths
-=======
-import setup  # setsup paths
->>>>>>> 34e01a9e
 from _helpers import configure_logging
 
 # remind pypsa coupling package
