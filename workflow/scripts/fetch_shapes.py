--- conflicted
+++ resolved
@@ -4,12 +4,9 @@
 
 import logging
 from os import PathLike
-<<<<<<< HEAD
-=======
 from pandas import DataFrame
 import zipfile
 import io
->>>>>>> daed4a4a
 
 import cartopy.io.shapereader as shpreader
 import geopandas as gpd
