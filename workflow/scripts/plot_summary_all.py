--- conflicted
+++ resolved
@@ -843,6 +843,7 @@
             topology="current+FCG",
             # co2_pathway="exp175default",
             co2_pathway="SSP2-PkBudg1000-CHA-pypsaelh2_higheradj",
+            co2_pathway="SSP2-PkBudg1000-CHA-pypsaelh2_higheradj",
             heating_demand="positive",
             configfiles=["resources/tmp/remind_coupled_cg.yaml"],
         )
@@ -891,11 +892,8 @@
             "solar",
             "onwind",
             "offwind",
-<<<<<<< HEAD
             # "battery",
-            # "battery discharger",
-=======
->>>>>>> 45066b7d
+            "battery discharger",
             "coal",
             "coal-CCS",
             "hydroelectricity",
