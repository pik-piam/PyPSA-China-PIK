--- conflicted
+++ resolved
@@ -6,10 +6,6 @@
 import os
 import sys
 import subprocess
-<<<<<<< HEAD
-=======
-import json
->>>>>>> eff5d7d1
 import pandas as pd
 import logging
 import importlib
@@ -22,60 +18,11 @@
 from pypsa.components import components, component_attrs
 import pypsa
 
-<<<<<<< HEAD
 import pypsa
-=======
-from constants import NICE_NAMES
-
-# from pypsa.descriptors import Dict
+
 
 # get root logger
 logger = logging.getLogger()
-DEFAULT_TUNNEL_PORT = 1080
-
-
-def setup_gurobi_tunnel_and_env(tunnel_config: dict, logger: logging.Logger = None):
-    """A utility function to set up the Gurobi environment variables and establish an SSH tunnel on HPCs
-    Otherwise the license check will fail if the compute nodes do not have internet access or a token server isn't set up
-
-    Args:
-        config (dict): the snakemake pypsa-china configuration
-        logger (logging.Logger, optional): Logger. Defaults to None.
-    """
-    if tunnel_config.get("use_tunnel", False) is False:
-        return
-    logger.info("setting up tunnel")
-    user = os.getenv("USER")  # User is pulled from the environment
-    port = tunnel_config.get("port", DEFAULT_TUNNEL_PORT)
-    ssh_command = f"ssh -fN -D {port} {user}@login01"
-
-    try:
-        # Run SSH in the background to establish the tunnel
-        subprocess.Popen(ssh_command, shell=True)
-        logger.info(f"SSH tunnel established on port {port}")
-    # TODO don't handle unless neeeded
-    except Exception as e:
-        logger.error(f"Error starting SSH tunnel: {e}")
-        sys.exit(1)
-
-    os.environ["https_proxy"] = f"socks5://127.0.0.1:{port}"
-    os.environ["SSL_CERT_FILE"] = "/p/projects/rd3mod/ssl/ca-bundle.pem_2022-02-08"
-    os.environ["GRB_CAFILE"] = "/p/projects/rd3mod/ssl/ca-bundle.pem_2022-02-08"
-
-    # Set up Gurobi environment variables
-    os.environ["GUROBI_HOME"] = "/p/projects/rd3mod/gurobi1103/linux64"
-    os.environ["PATH"] += f":{os.environ['GUROBI_HOME']}/bin"
-    os.environ["LD_LIBRARY_PATH"] += f":{os.environ['GUROBI_HOME']}/lib"
-    os.environ["GRB_LICENSE_FILE"] = "/p/projects/rd3mod/gurobi_rc/gurobi.lic"
-    os.environ["GRB_CURLVERBOSE"] = "1"
-
-    logger.info("Gurobi Environment variables & tunnel set up successfully.")
-
->>>>>>> eff5d7d1
-
-
-# get root logger
-logger = logging.getLogger()
 
 DEFAULT_TUNNEL_PORT = 1080
 LOGIN_NODE = "01"
@@ -84,7 +31,6 @@
 class PathManager:
     """A class to manage paths for the snakemake workflow"""
 
-<<<<<<< HEAD
     def __init__(self, snmk_config):
         self.config = snmk_config
 
@@ -124,32 +70,6 @@
         if extra_opts:
             sub_dir += "_" + "".join(extra_opts.values())
         return os.path.join(self.config["results_dir"], base_dir, sub_dir)
-=======
-def configure_logging(
-    snakemake: object, logger: logging.Logger = None, skip_handlers=False, level="INFO"
-):
-    """Configure the logger or the  behaviour for the logging module.
-
-    Note: Must only be called once from the __main__ section of a script.
-    The setup includes printing log messages to STDERR and to a log file defined
-    by either (in priority order): snakemake.log.python, snakemake.log[0] or "logs/{rulename}.log".
-    Additional keywords from logging.basicConfig are accepted via the snakemake configuration
-    file under snakemake.config.logging.
-
-    ISSUE: may not work properly with snakemake logging yaml config [to be solved]
-
-    Args:
-        snakemake (object):  snakemake script object
-        logger (Logger, optional): the script logger. Defaults to None (Root logger).
-            Passing a local logger will apply the configuration to the logger instead of root.
-        skip_handlers (bool, optional): Do (not) skip the default handlers redirecting output to STDERR and file. Defaults to False.
-        level (str, optional): the logging level. Defaults to "INFO".
-    """
-
-    if not logger:
-        logger = logging.getLogger()
-        logger.info("Configuring logging")
->>>>>>> eff5d7d1
 
     def derived_data_dir(self, shared=False):
         foresight = self.config["foresight"]
@@ -159,7 +79,6 @@
         else:
             return "resources/derived_data"
 
-<<<<<<< HEAD
     def logs_dir(self):
         run, foresight = self.config["run"]["name"], self.config["foresight"]
         base_dir = "v-" + self._get_version() + "_" + run
@@ -168,35 +87,6 @@
 
     def copy_log(self):
         pass
-=======
-    if skip_handlers is False:
-        fallback_path = Path(__file__).parent.joinpath("../..", "logs", f"{snakemake.rule}.log")
-        default_logfile = snakemake.log[0] if snakemake.log else fallback_path
-        logfile = snakemake.log.get("python", default_logfile)
-        logger.setLevel(kwargs["level"])
-
-        formatter = logging.Formatter("%(asctime)s - %(filename)s - %(levelname)s - %(message)s")
-
-        if not os.path.exists(logfile):
-            with open(logfile, "a"):
-                pass
-        file_handler = logging.FileHandler(logfile)
-        file_handler.setFormatter(formatter)
-        logger.addHandler(file_handler)
-
-        # make running log easier to read
-        logger.info("=========== NEW RUN ===========")
-
-        stream_handler = logging.StreamHandler()
-        stream_handler.setFormatter(formatter)
-        logger.addHandler(stream_handler)
-
-    def handle_exception(exc_type, exc_value, exc_traceback):
-        # Log the exception
-        logger = logging.getLogger()
-        logger.error("Uncaught exception", exc_info=(exc_type, exc_value, exc_traceback))
-        sys.excepthook = handle_exception
->>>>>>> eff5d7d1
 
 
 # ============== HPC helpers ==================
@@ -259,7 +149,6 @@
 # =========== PyPSA Helpers =============
 
 
-<<<<<<< HEAD
 def get_location_and_carrier(
     n: pypsa.Network, c: str, port: str = "", nice_names: bool = True
 ) -> list[pd.Series]:
@@ -270,19 +159,6 @@
         c (str): component name
         port (str, optional): port name. Defaults to "".
         nice_names (bool, optional): use nice names. Defaults to True.
-=======
-def load_network_for_plots(
-    network_file: os.PathLike,
-    tech_costs: os.PathLike,
-    config: dict,
-    cost_year: int,
-    combine_hydro_ps=True,
-) -> pypsa.Network:
-
-    from add_electricity import update_transmission_costs, load_costs
-
-    n = pypsa.Network(network_file)
->>>>>>> eff5d7d1
 
     Returns:
         list[pd.Series]: list of location and carrier series
@@ -324,13 +200,9 @@
     Args:
         n (pypsa.Network): the network object
 
-<<<<<<< HEAD
     Returns:
         pd.Series: the aggregated p data
     """
-=======
-def aggregate_p(n: pypsa.Network) -> pd.Series:
->>>>>>> eff5d7d1
     return pd.concat(
         [
             n.generators_t.p.sum().groupby(n.generators.carrier).sum(),
@@ -341,10 +213,7 @@
     )
 
 
-<<<<<<< HEAD
 # TODO is thsi really goo? useful?
-=======
->>>>>>> eff5d7d1
 # TODO make a standard apply/str op instead ofmap in add_electricity.sanitize_carriers
 def rename_techs(label: str, nice_names: dict | pd.Series = None) -> str:
     """Rename technology labels for better readability. Removes some prefixes
@@ -403,14 +272,10 @@
     for old, new in rename_if_contains_dict.items():
         if old in label:
             label = new
-<<<<<<< HEAD
     # import here to not mess with snakemake
     from constants import NICE_NAMES_DEFAULT
 
     names_new = NICE_NAMES_DEFAULT.copy()
-=======
-    names_new = NICE_NAMES.copy()
->>>>>>> eff5d7d1
     names_new.update(nice_names)
     for old, new in names_new.items():
         if old == label:
@@ -419,14 +284,10 @@
 
 
 def aggregate_costs(
-<<<<<<< HEAD
     n: pypsa.Network,
     flatten=False,
     opts: dict = None,
     existing_only=False,
-=======
-    n: pypsa.Network, flatten=False, opts: dict = None, existing_only=False
->>>>>>> eff5d7d1
 ) -> pd.Series | pd.DataFrame:
 
     components = dict(
@@ -466,19 +327,11 @@
     return costs
 
 
-<<<<<<< HEAD
 def calc_atlite_heating_timeshift(date_range: pd.date_range, use_last_ts=False) -> int:
     """Imperfect function to calculate the heating time shift for atlite
     Atlite is in xarray, which does not have timezone handling. Adapting the UTC ERA5 data
     to the network local time, is therefore limited to a single shift, which is based on the first
     entry of the time range. For a whole year, in the northern Hemisphere -> winter
-=======
-def update_p_nom_max(n: pypsa.Network) -> None:
-    # if extendable carriers (solar/onwind/...) have capacity >= 0,
-    # e.g. existing assets from the OPSD project are included to the network,
-    # the installed capacity might exceed the expansion limit.
-    # Hence, we update the assumptions.
->>>>>>> eff5d7d1
 
     Args:
         date_range (pd.date_range): the date range for which the shift is calc
@@ -621,7 +474,6 @@
     return spatial
 
 
-<<<<<<< HEAD
 def is_leap_year(year: int) -> bool:
     """Determine whether a year is a leap year.
     Args:
@@ -922,15 +774,4 @@
     finally:
         os.chdir(curr_path)
 
-    return snakemake
-=======
-def load_plot_style(plot_config: os.PathLike):
-    """load a matplotlib style from a json file
-
-    Args:
-        plot_config (os.Pathlike): the json config
-    """
-
-    cfg = json.load(plot_config)
-    plt.style.use(cfg)
->>>>>>> eff5d7d1
+    return snakemake