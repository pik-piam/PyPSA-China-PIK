# SPDX-FileCopyrightText: : 2022 The PyPSA-China Authors
#
# SPDX-License-Identifier: MIT

import logging
import atlite
import geopandas as gpd
import pandas as pd

from _helpers import configure_logging, mock_snakemake, make_periodic_snapshots
from constants import TIMEZONE

logger = logging.getLogger(__name__)


def cutout_timespan(config: dict) -> list:
    """build the cutout timespan. Note that the coutout requests are in UTC (TBC)

    Args:
        config (dict): the snakemake config

    Returns:
        tuple: end and start of the cutout timespan
    """
    snapshot_cfg = config["snapshots"]
    # make snapshots for TZ and then convert to naive UTC for atlite
    snapshots = (
        make_periodic_snapshots(
            year=config["atlite"]["weather_year"],
            freq=snapshot_cfg["freq"],
            start_day_hour=snapshot_cfg["start"],
            end_day_hour=snapshot_cfg["end"],
            bounds=snapshot_cfg["bounds"],
            tz=TIMEZONE,
            end_year=(
                None if not snapshot_cfg["end_year_plus1"] else config["atlite"]["weather_year"] + 1
            ),
        )
        .tz_convert("UTC")
        .tz_localize(None)
    )

    return [snapshots[0], snapshots[-1]]


if __name__ == "__main__":
    if "snakemake" not in globals():
<<<<<<< HEAD
        snakemake = mock_snakemake("build_cutout", cutout="China-2020-updated-sett-test")
    configure_logging(snakemake, logger=logger)

    cutout_params = snakemake.config["atlite"]["cutouts"].get(snakemake.wildcards.cutout, None)
    if cutout_params is None:
        err = f"No cutout parameters found for {snakemake.wildcards.cutout}"
        raise ValueError(err + " in config['atlite']['cutouts'].")

    time = cutout_timespan(snakemake.config)
=======
        snakemake = mock_snakemake("build_cutout", cutout="China-2020")
    configure_logging(snakemake, logger=logger)

    cutout_params = snakemake.config["atlite"]["cutouts"][snakemake.wildcards.cutout]
    snapshots = pd.date_range(freq="h", tz="Asia/shanghai", **snakemake.config["snapshots"])
    snapshots = snapshots.tz_convert("UTC")
    snapshots = snapshots.tz_localize(None)
    time = [snapshots[0], snapshots[-1]]
>>>>>>> eff5d7d1
    cutout_params["time"] = slice(*cutout_params.get("time", time))

    # determine bounds for cutout
    if {"x", "y", "bounds"}.isdisjoint(cutout_params):
        # Determine the bounds from bus regions with a buffer of two grid cells
        onshore = gpd.read_file(snakemake.input.regions_onshore)
        offshore = gpd.read_file(snakemake.input.regions_offshore)
        regions = pd.concat([onshore, offshore])

        d = max(cutout_params.get("dx", 0.25), cutout_params.get("dy", 0.25)) * 2
        cutout_params["bounds"] = regions.total_bounds + [-d, -d, d, d]
    # if specified x,y (else use bounds directly)
    elif {"x", "y"}.issubset(cutout_params):
        cutout_params["x"] = slice(*cutout_params["x"])
        cutout_params["y"] = slice(*cutout_params["y"])

    logging.info(f"Preparing cutout with parameters {cutout_params}.")
    cutout = atlite.Cutout(snakemake.output[0], **cutout_params)
    cutout.prepare()

    logger.info(f"Cutout successfully built at {snakemake.output[0]}.")<|MERGE_RESOLUTION|>--- conflicted
+++ resolved
@@ -45,7 +45,6 @@
 
 if __name__ == "__main__":
     if "snakemake" not in globals():
-<<<<<<< HEAD
         snakemake = mock_snakemake("build_cutout", cutout="China-2020-updated-sett-test")
     configure_logging(snakemake, logger=logger)
 
@@ -55,16 +54,6 @@
         raise ValueError(err + " in config['atlite']['cutouts'].")
 
     time = cutout_timespan(snakemake.config)
-=======
-        snakemake = mock_snakemake("build_cutout", cutout="China-2020")
-    configure_logging(snakemake, logger=logger)
-
-    cutout_params = snakemake.config["atlite"]["cutouts"][snakemake.wildcards.cutout]
-    snapshots = pd.date_range(freq="h", tz="Asia/shanghai", **snakemake.config["snapshots"])
-    snapshots = snapshots.tz_convert("UTC")
-    snapshots = snapshots.tz_localize(None)
-    time = [snapshots[0], snapshots[-1]]
->>>>>>> eff5d7d1
     cutout_params["time"] = slice(*cutout_params.get("time", time))
 
     # determine bounds for cutout
@@ -85,4 +74,6 @@
     cutout = atlite.Cutout(snakemake.output[0], **cutout_params)
     cutout.prepare()
 
+    logger.info(f"Cutout successfully built at {snakemake.output[0]}.")
+
     logger.info(f"Cutout successfully built at {snakemake.output[0]}.")